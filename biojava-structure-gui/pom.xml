--- conflicted
+++ resolved
@@ -1,29 +1,10 @@
 <?xml version="1.0" encoding="UTF-8"?>
-<<<<<<< HEAD
 <project xmlns="http://maven.apache.org/POM/4.0.0" xmlns:xsi="http://www.w3.org/2001/XMLSchema-instance"
 		 xsi:schemaLocation="http://maven.apache.org/POM/4.0.0 http://maven.apache.org/maven-v4_0_0.xsd">
-	<parent>
-		<artifactId>biojava</artifactId>
-		<groupId>org.biojava</groupId>
-		<version>5.0.0-SNAPSHOT</version>
-	</parent>
-	<modelVersion>4.0.0</modelVersion>
-	<artifactId>biojava-structure-gui</artifactId>
-	<name>biojava-structure-gui</name>
-	<url>http://www.biojava.org</url>
-	<licenses>
-		<license>
-			<name>GNU LGPL v2</name>
-			<url>http://www.gnu.org/licenses/old-licenses/lgpl-2.1.txt</url>
-			<distribution>repo</distribution>
-		</license>
-	</licenses>
-=======
-<project xmlns="http://maven.apache.org/POM/4.0.0" xmlns:xsi="http://www.w3.org/2001/XMLSchema-instance" xsi:schemaLocation="http://maven.apache.org/POM/4.0.0 http://maven.apache.org/maven-v4_0_0.xsd">
     <parent>
         <artifactId>biojava</artifactId>
         <groupId>org.biojava</groupId>
-        <version>4.2.3-SNAPSHOT</version>
+		<version>5.0.0-SNAPSHOT</version>
     </parent>
     <modelVersion>4.0.0</modelVersion>
     <artifactId>biojava-structure-gui</artifactId>
@@ -36,98 +17,79 @@
             <distribution>repo</distribution>
         </license>
     </licenses>
+
     <dependencies>
         <dependency>
             <groupId>junit</groupId>
             <artifactId>junit</artifactId>
             <scope>test</scope>
         </dependency>
+
         <dependency>
             <groupId>org.biojava</groupId>
             <artifactId>biojava-structure</artifactId>
-            <version>4.2.3-SNAPSHOT</version>
+			<version>5.0.0-SNAPSHOT</version>
             <scope>compile</scope>
         </dependency>
         <dependency>
             <groupId>org.biojava</groupId>
             <artifactId>biojava-core</artifactId>
-            <version>4.2.3-SNAPSHOT</version>
+			<version>5.0.0-SNAPSHOT</version>
             <scope>compile</scope>
         </dependency>
->>>>>>> 62926e66
 
-	<dependencies>
-		<dependency>
-			<groupId>junit</groupId>
-			<artifactId>junit</artifactId>
-			<scope>test</scope>
-		</dependency>
-
-		<dependency>
-			<groupId>org.biojava</groupId>
-			<artifactId>biojava-structure</artifactId>
-			<version>5.0.0-SNAPSHOT</version>
-			<scope>compile</scope>
-		</dependency>
-		<dependency>
-			<groupId>org.biojava</groupId>
-			<artifactId>biojava-core</artifactId>
-			<version>5.0.0-SNAPSHOT</version>
-			<scope>compile</scope>
-		</dependency>
-
-		<!-- Include jMol LAST, as it shades in several unwanted dependencies, 
-			notably commons-cli:1.1 -->
-		<dependency>
-			<groupId>net.sourceforge.jmol</groupId>
-			<artifactId>jmol</artifactId>
-			<version>13.0.14</version>
-		</dependency>
-		<!-- logging dependencies (managed by parent pom, don't set versions or 
-			scopes here) -->
-		<dependency>
-			<groupId>org.slf4j</groupId>
-			<artifactId>slf4j-api</artifactId>
-		</dependency>
-		<!-- binding for log4j2, scope=runTime set in parent pom -->
-		<dependency>
-			<groupId>org.apache.logging.log4j</groupId>
-			<artifactId>log4j-slf4j-impl</artifactId>
-		</dependency>
-		<dependency>
-			<groupId>org.apache.logging.log4j</groupId>
-			<artifactId>log4j-api</artifactId>
-		</dependency>
-		<dependency>
-			<groupId>org.apache.logging.log4j</groupId>
-			<artifactId>log4j-core</artifactId>
-		</dependency>
-		<dependency>
-			<groupId>org.biojava</groupId>
-			<artifactId>jcolorbrewer</artifactId>
-			<version>5.2</version>
-		</dependency>
-	</dependencies>
-	<properties>
-		<project.build.sourceEncoding>UTF-8</project.build.sourceEncoding>
-		<project.build.targetEncoding>UTF-8</project.build.targetEncoding>
-	</properties>
-	<build>
-		<plugins>
+        <!-- Include jMol LAST, as it shades in several unwanted dependencies,
+            notably commons-cli:1.1 -->
+        <dependency>
+            <groupId>net.sourceforge.jmol</groupId>
+            <artifactId>jmol</artifactId>
+            <version>13.0.14</version>
+        </dependency>
+        <!-- logging dependencies (managed by parent pom, don't set versions or
+            scopes here) -->
+        <dependency>
+            <groupId>org.slf4j</groupId>
+            <artifactId>slf4j-api</artifactId>
+        </dependency>
+        <!-- binding for log4j2, scope=runTime set in parent pom -->
+        <dependency>
+            <groupId>org.apache.logging.log4j</groupId>
+            <artifactId>log4j-slf4j-impl</artifactId>
+        </dependency>
+        <dependency>
+            <groupId>org.apache.logging.log4j</groupId>
+            <artifactId>log4j-api</artifactId>
+        </dependency>
+        <dependency>
+            <groupId>org.apache.logging.log4j</groupId>
+            <artifactId>log4j-core</artifactId>
+        </dependency>
+        <dependency>
+            <groupId>org.biojava</groupId>
+            <artifactId>jcolorbrewer</artifactId>
+            <version>5.2</version>
+        </dependency>
+    </dependencies>
+    <properties>
+        <project.build.sourceEncoding>UTF-8</project.build.sourceEncoding>
+        <project.build.targetEncoding>UTF-8</project.build.targetEncoding>
+    </properties>
+    <build>
+        <plugins>
 
 			<!-- Excluding demo package is required for avoiding namespace clashes 
 				(demo package is in all modules) for signing the jar. See issue #387 -->
-			<plugin>
-				<groupId>org.apache.maven.plugins</groupId>
-				<artifactId>maven-jar-plugin</artifactId>
-				<configuration>
-					<excludes>
-						<exclude>demo/**</exclude>
-					</excludes>
-				</configuration>
-			</plugin>
-
-		</plugins>
-	</build>
+            <plugin>
+                <groupId>org.apache.maven.plugins</groupId>
+                <artifactId>maven-jar-plugin</artifactId>
+                <configuration>
+                    <excludes>
+                        <exclude>demo/**</exclude>
+                    </excludes>
+                </configuration>
+            </plugin>
+        
+        </plugins>
+    </build>
 
 </project>