/*
 *                  BioJava development code
 *
 * This code may be freely distributed and modified under the
 * terms of the GNU Lesser General Public Licence.  This should
 * be distributed with the code.  If you do not have a copy,
 * see:
 *
 *      http://www.gnu.org/copyleft/lesser.html
 *
 * Copyright for this code is held jointly by the individual
 * authors.  These should be listed in @author doc comments.
 *
 * For more information on the BioJava project and its aims,
 * or to join the biojava-l mailing list, visit the home page
 * at:
 *
 *      http://www.biojava.org/
 *
 * Created on Jan 4, 2006
 *
 */
package org.biojava.bio.structure;

import java.io.File;
import java.io.FileInputStream;
import java.io.IOException;
import java.io.InputStream;
import java.io.StringWriter;
import java.util.ArrayList;
import java.util.HashMap;
import java.util.HashSet;
import java.util.Iterator;
import java.util.LinkedHashSet;
import java.util.List;
import java.util.Map;
import java.util.Set;

import java.util.logging.Level;
import java.util.logging.Logger;
import java.util.regex.Matcher;
import java.util.regex.Pattern;

import org.biojava.bio.structure.align.util.AtomCache;
<<<<<<< HEAD
import org.biojava.bio.structure.io.mmcif.chem.PolymerType;
import org.biojava.bio.structure.io.mmcif.chem.ResidueType;
import org.biojava.bio.structure.io.mmcif.model.ChemComp;
=======
import org.biojava.bio.structure.io.PDBFileParser;
>>>>>>> 4324c41a


/**
 * A class that provides some tool methods.
 *
 * @author Andreas Prlic, Jules Jacobsen
 * @since 1.0
 * @version %I% %G%
 */
public class StructureTools {

	/** The Atom name of C-alpha atoms.
	 *
	 */
	public static final String caAtomName = " CA ";

	public static final String nAtomName = "N";

	public static final String oAtomName = "O";

	public static final String cbAtomName = "CB";


	/** The names of the Atoms that form the backbone.
	 *
	 */
	public static final String[] backboneAtomNames = {nAtomName,caAtomName,"C",oAtomName, cbAtomName};

	public static final Character UNKNOWN_GROUP_LABEL = new Character('x');;


	//private static final String insertionCodeRegExp = "([0-9]+)([a-zA-Z]*)";
	//private static final Pattern insertionCodePattern = Pattern.compile(insertionCodeRegExp);


	// there is a file format change in PDB 3.0 and nucleotides are being renamed
	static private Map<String, Integer> nucleotides30 ;
	static private Map<String, Integer> nucleotides23 ;

	//amino acid 3 and 1 letter code definitions
	private static final Map<String, Character> aminoAcids;

	private static final Set<Element> hBondDonorAcceptors;
	//	// for conversion 3code 1code
	//	private static  SymbolTokenization threeLetter ;
	//	private static  SymbolTokenization oneLetter ;

	public static Logger logger =  Logger.getLogger("org.biojava.bio.structure");

	/**
	 * Pattern to describe subranges. Matches "A", "A:", "A:7-53","A_7-53", etc.
	 * @see #getSubRanges(Structure, String)
	 */
	public static final Pattern pdbNumRangeRegex = Pattern.compile(
			"^\\s*(\\w)" + //chain ID
					"(?:" + //begin range, this is a "non-capturing group"
					"(?::|_|:$|_$|$)" + //colon or underscore, could be at the end of a line, another non-capt. group.
					"(?:"+ // another non capturing group for the residue range
					"([-+]?[0-9]+[A-Za-z]?)" + // first residue
					"\\s*-\\s*" + // -
					"([-+]?[0-9]+[A-Za-z]?)" + // second residue
					")?+"+
					")?" + //end range
			"\\s*");


	static {
		nucleotides30 = new HashMap<String,Integer>();
		nucleotides30.put("DA",1);
		nucleotides30.put("DC",1);
		nucleotides30.put("DG",1);
		nucleotides30.put("DT",1);
		nucleotides30.put("DI",1);
		nucleotides30.put("A",1);
		nucleotides30.put("G",1);
		nucleotides30.put("C",1);
		nucleotides30.put("U",1);
		nucleotides30.put("I",1);

		//TODO: check if they are always HETATMs, in that case this will not be necessary
		// the DNA linkers - the +C , +G, +A  +T +U and +I have been replaced with these:
		nucleotides30.put("TAF",1); // 2'-DEOXY-2'-FLUORO-ARABINO-FURANOSYL THYMINE-5'-PHOSPHATE
		nucleotides30.put("TC1",1); // 3-(5-PHOSPHO-2-DEOXY-BETA-D-RIBOFURANOSYL)-2-OXO-1,3-DIAZA-PHENOTHIAZINE
		nucleotides30.put("TFE",1); // 2'-O-[2-(TRIFLUORO)ETHYL] THYMIDINE-5'-MONOPHOSPHATE
		nucleotides30.put("TFO",1); // [2-(6-AMINO-9H-PURIN-9-YL)-1-METHYLETHOXY]METHYLPHOSPHONIC ACID"
		nucleotides30.put("TGP",1); // 5'-THIO-2'-DEOXY-GUANOSINE PHOSPHONIC ACID
		nucleotides30.put("THX",1); // PHOSPHONIC ACID 6-({6-[6-(6-CARBAMOYL-3,6,7,8-TETRAHYDRO-3,6-DIAZA-AS-INDACENE-2-CARBONYL)-3,6,7,8-TETRAHYDRO-3,6-DIAZA-AS-INDOCENE-2-CARBONYL]-3,6,7,8-TETRAHYDRO-3,6-DIAZA-AS-INDACENE-2-CARBONL}-AMINO)-HEXYL ESTER 5-(5-METHYL-2,4-DIOXO-3,4-DIHYDRO-2H-PYRIMIDIN-1-YL)-TETRAHYDRO-FURAN-2-YLMETHYL ESTER
		nucleotides30.put("TLC",1); // 2-O,3-ETHDIYL-ARABINOFURANOSYL-THYMINE-5'-MONOPHOSPHATE
		nucleotides30.put("TLN",1); //  [(1R,3R,4R,7S)-7-HYDROXY-3-(THYMIN-1-YL)-2,5-DIOXABICYCLO[2.2.1]HEPT-1-YL]METHYL DIHYDROGEN PHOSPHATE"
		nucleotides30.put("TP1",1); // 2-(METHYLAMINO)-ETHYLGLYCINE-CARBONYLMETHYLENE-THYMINE
		nucleotides30.put("TPC",1); // 5'-THIO-2'-DEOXY-CYTOSINE PHOSPHONIC ACID
		nucleotides30.put("TPN",1); // 2-AMINOETHYLGLYCINE-CARBONYLMETHYLENE-THYMINE



		// store nucleic acids (C, G, A, T, U, and I), and
		// the modified versions of nucleic acids (+C, +G, +A, +T, +U, and +I), and
		nucleotides23  = new HashMap<String,Integer>();
		String[] names = {"C","G","A","T","U","I","+C","+G","+A","+T","+U","+I"};
		for (int i = 0; i < names.length; i++) {
			String n = names[i];
			nucleotides23.put(n,1);
		}

		aminoAcids = new HashMap<String, Character>();
		aminoAcids.put("GLY", new Character('G'));
		aminoAcids.put("ALA", new Character('A'));
		aminoAcids.put("VAL", new Character('V'));
		aminoAcids.put("LEU", new Character('L'));
		aminoAcids.put("ILE", new Character('I'));
		aminoAcids.put("PHE", new Character('F'));
		aminoAcids.put("TYR", new Character('Y'));
		aminoAcids.put("TRP", new Character('W'));
		aminoAcids.put("PRO", new Character('P'));
		aminoAcids.put("HIS", new Character('H'));
		aminoAcids.put("LYS", new Character('K'));
		aminoAcids.put("ARG", new Character('R'));
		aminoAcids.put("SER", new Character('S'));
		aminoAcids.put("THR", new Character('T'));
		aminoAcids.put("GLU", new Character('E'));
		aminoAcids.put("GLN", new Character('Q'));
		aminoAcids.put("ASP", new Character('D'));
		aminoAcids.put("ASN", new Character('N'));
		aminoAcids.put("CYS", new Character('C'));
		aminoAcids.put("MET", new Character('M'));
		//MSE is only found as a molecular replacement for MET
		aminoAcids.put("MSE", new Character('M'));
		//'non-standard', genetically encoded
		//http://www.chem.qmul.ac.uk/iubmb/newsletter/1999/item3.html
		//IUBMB recommended name is 'SEC' but the wwPDB currently use 'CSE'
		//likewise 'PYL' (IUBMB) and 'PYH' (PDB)
		aminoAcids.put("CSE", new Character('U'));
		aminoAcids.put("SEC", new Character('U'));
		aminoAcids.put("PYH", new Character('O'));
		aminoAcids.put("PYL", new Character('O'));

		hBondDonorAcceptors = new HashSet<Element>();
		hBondDonorAcceptors.add(Element.N);
		hBondDonorAcceptors.add(Element.O);
		hBondDonorAcceptors.add(Element.S);

	}


	/** Count how many number of Atoms are contained within a Structure object.
	 *
	 * @param s the structure object
	 * @return the number of Atoms in this Structure
	 */
	public static final int getNrAtoms(Structure s){

		int nrAtoms = 0;

		Iterator<Group> iter = new GroupIterator(s);

		while ( iter.hasNext()){
			Group g = (Group) iter.next();
			nrAtoms += g.size();
		}

		return nrAtoms;
	}


	/** Count how many groups are contained within a structure object.
	 *
	 * @param s the structure object
	 * @return the number of groups in the structure
	 */
	public static final int getNrGroups(Structure s){
		int nrGroups = 0;

		List<Chain> chains = s.getChains(0);
		Iterator<Chain> iter = chains.iterator();
		while (iter.hasNext()){
			Chain c = (Chain) iter.next();
			nrGroups += c.getAtomLength();
		}
		return nrGroups;
	}


	/** Returns an array of the requested Atoms from the Structure object. Iterates over all groups
	 * and checks if the requested atoms are in this group, no matter if this is a  {@link AminoAcid} or {@link HetatomImpl} group.
	 * For structures with more than one model, only model 0 will be used.
	 *
	 * @param s the structure to get the atoms from
	 *
	 * @param atomNames  contains the atom names to be used.
	 * @return an Atom[] array
	 */
	public static final Atom[] getAtomArray(Structure s, String[] atomNames){
		List<Chain> chains = s.getModel(0);

		List<Atom> atoms = new ArrayList<Atom>();

		extractCAatoms(atomNames, chains, atoms);
		return (Atom[]) atoms.toArray(new Atom[atoms.size()]);

	}

	/** Returns an array of the requested Atoms from the Structure object. 
	 * In contrast to {@link #getAtomArray(Structure, String[])} this method iterates over all chains.
	 * Iterates over all chains and groups
	 * and checks if the requested atoms are in this group, no matter if this is a {@link AminoAcid} or {@link HetatomImpl} group.
	 * For structures with more than one model, only model 0 will be used.
	 *
	 * @param s the structure to get the atoms from
	 *
	 * @param atomNames  contains the atom names to be used.
	 * @return an Atom[] array
	 */
	public static final Atom[] getAtomArrayAllModels(Structure s, String[] atomNames){

		List<Atom> atoms = new ArrayList<Atom>();

		for (int i =0 ; i < s.nrModels(); i++ ) {
			List<Chain> chains = s.getModel(i);
			extractCAatoms(atomNames, chains, atoms);
		}
		return (Atom[]) atoms.toArray(new Atom[atoms.size()]);

	}


	/** Convert all atoms of the structure (first model) into an Atom array
	 * 
	 * @param s input structure
	 * @return all atom array
	 */
	public static final Atom[] getAllAtomArray(Structure s) {
		List<Atom> atoms = new ArrayList<Atom>();

		AtomIterator iter = new AtomIterator(s);
		while (iter.hasNext()){
			Atom a = iter.next();
			atoms.add(a);
		}
		return (Atom[]) atoms.toArray(new Atom[atoms.size()]);	
	}


	private static void extractCAatoms(String[] atomNames, List<Chain> chains,
			List<Atom> atoms) {
		for ( Chain c : chains) {

			for ( Group g : c.getAtomGroups()) {

				// a temp container for the atoms of this group
				List<Atom> thisGroupAtoms = new ArrayList<Atom>();
				// flag to check if this group contains all the requested atoms.
				boolean thisGroupAllAtoms = true;
				for ( int i = 0 ; i < atomNames.length; i++){
					String atomName = atomNames[i];
					try {
						Atom a = g.getAtom(atomName);
						thisGroupAtoms.add(a);
					} catch (StructureException e){
						// this group does not have a required atom, skip it...
						thisGroupAllAtoms = false;
						break;
					}
				}
				if ( thisGroupAllAtoms){
					// add the atoms of this group to the array.
					Iterator<Atom> aIter = thisGroupAtoms.iterator();
					while(aIter.hasNext()){
						Atom a = (Atom) aIter.next();
						atoms.add(a);
					}
				}

			}
		}
	}

	/** Returns an array of the requested Atoms from the Structure object. Iterates over all groups
	 * and checks if the requested atoms are in this group, no matter if this is a AminoAcid or Hetatom group.
	 *
	 *
	 * @param c the Chain to get the atoms from
	 *
	 * @param atomNames  contains the atom names to be used.
	 * @return an Atom[] array
	 */
	public static final Atom[] getAtomArray(Chain c, String[] atomNames){

		List<Group> groups = c.getAtomGroups();

		List<Atom> atoms = new ArrayList<Atom>();

		for (Group g : groups){

			// a temp container for the atoms of this group
			List<Atom> thisGroupAtoms = new ArrayList<Atom>();
			// flag to check if this group contains all the requested atoms.
			boolean thisGroupAllAtoms = true;
			for ( int i = 0 ; i < atomNames.length; i++){
				String atomName = atomNames[i];
				try {
					Atom a = g.getAtom(atomName);
					thisGroupAtoms.add(a);
				} catch (StructureException e){
					// this group does not have a required atom, skip it...
					thisGroupAllAtoms = false;
					break;
				}
			}
			if ( thisGroupAllAtoms){
				// add the atoms of this group to the array.
				Iterator<Atom> aIter = thisGroupAtoms.iterator();
				while(aIter.hasNext()){
					Atom a = (Atom) aIter.next();
					atoms.add(a);
				}
			}

		}
		return (Atom[]) atoms.toArray(new Atom[atoms.size()]);

	}

	/** Returns an Atom array of the CA atoms.
	 * @param c the structure object
	 * @return an Atom[] array
	 */
	public static final Atom[] getAtomCAArray(Chain c){
		String[] atomNames = {" CA " };
		return getAtomArray(c,atomNames);
	}

	/** Provides an equivalent copy of Atoms in a new array. Clones everything, starting with parent 
	 * groups and chains. The chain will only contain groups that are part of the CA array.
	 * 
	 * @param ca array of CA atoms
	 * @return Atom array
	 */
	public static final Atom[] cloneCAArray(Atom[] ca) throws StructureException{
		Atom[] newCA = new Atom[ca.length];

		List<Chain> model = new ArrayList<Chain>();
		int apos = -1;
		for(Atom a: ca){
			apos++;
			Group parentG = a.getGroup();
			Chain parentC = parentG.getChain();

			Chain newChain = null;
			for ( Chain c : model){
				if ( c.getChainID().equals(parentC.getChainID())){
					newChain = c;
					break;
				}
			}
			if ( newChain == null){
				newChain = new ChainImpl();
				newChain.setChainID(parentC.getChainID());
				model.add(newChain);
			}

			Group parentN = (Group)parentG.clone();

			newCA[apos] = parentN.getAtom(" CA ");
			newChain.addGroup(parentN);
		}
		return newCA;
	}

	/** Clone a set of CA Atoms, but returns the parent groups
	 *  
	 * @param ca Atom array
	 * @return Group array
	 */
	public static Group[] cloneGroups(Atom[] ca) {
		Group[] newGroup = new Group[ca.length]; 

		List<Chain> model = new ArrayList<Chain>();
		int apos = -1;
		for(Atom a: ca){
			apos++;
			Group parentG = a.getGroup();
			Chain parentC = parentG.getChain();

			Chain newChain = null;
			for ( Chain c : model){
				if ( c.getChainID().equals(parentC.getChainID())){
					newChain = c;
					break;
				}
			}
			if ( newChain == null){
				newChain = new ChainImpl();
				newChain.setChainID(parentC.getChainID());
				model.add(newChain);
			}

			Group ng = (Group)parentG.clone();
			newGroup[apos] = ng;
			newChain.addGroup(ng);
		}
		return newGroup;
	}

	/** Utility method for working with circular permutations. Creates a duplicated and cloned set of Calpha atoms from the input array.
	 * 
	 * @param ca2 atom array
	 * @return cloned and duplicated set of input array
	 * @throws StructureException
	 */
	public static Atom[] duplicateCA2(Atom[] ca2) throws StructureException{
		// we don't want to rotate input atoms, do we?
		Atom[] ca2clone = new Atom[ca2.length*2];

		int pos = 0;

		Chain c = null;
		String prevChainId = "";
		for (Atom a : ca2){			
			Group g = (Group) a.getGroup().clone(); // works because each group has only a CA atom

			if (c == null ) {
				c = new ChainImpl();
				Chain orig= a.getGroup().getChain();
				c.setChainID(orig.getChainID());
			} else {
				Chain orig= a.getGroup().getChain();
				if ( ! orig.getChainID().equals(prevChainId)){
					c = new ChainImpl();
					c.setChainID(orig.getChainID());
				}
			}

			c.addGroup(g);
			ca2clone[pos] = g.getAtom(StructureTools.caAtomName);

			pos++;
		}

		// Duplicate ca2!
		c = null;
		prevChainId = "";
		for (Atom a : ca2){
			Group g = (Group)a.getGroup().clone();

			if (c == null ) {
				c = new ChainImpl();
				Chain orig= a.getGroup().getChain();
				c.setChainID(orig.getChainID());
			} else {
				Chain orig= a.getGroup().getChain();
				if ( ! orig.getChainID().equals(prevChainId)){
					c = new ChainImpl();
					c.setChainID(orig.getChainID());
				}
			}

			c.addGroup(g);
			ca2clone[pos] = g.getAtom(StructureTools.caAtomName);

			pos++;
		}

		return ca2clone;

	}



	/** Returns an Atom array of the CA atoms.
	 * @param s the structure object
	 * @return an Atom[] array
	 */
	public static Atom[] getAtomCAArray(Structure s){
		String[] atomNames = {" CA "};
		return getAtomArray(s,atomNames);
	}

	/** Returns an Atom array of the MainChain atoms.

	 * @param s the structure object
	 * @return an Atom[] array
	 */
	public static Atom[] getBackboneAtomArray(Structure s){
		String[] atomNames = backboneAtomNames;
		return getAtomArray(s,atomNames);
	}


	/** convert three character amino acid codes into single character
	 *  e.g. convert CYS to C
	 *  @return a character
	 *  @param code3 a three character amino acid representation String
	 *  @throws IllegalSymbolException
	 */

	public static final Character convert_3code_1code(String code3)
			throws UnknownPdbAminoAcidException {
		//	{
		//		Symbol sym   =  threeLetter.parseToken(code3) ;
		//		String code1 =  oneLetter.tokenizeSymbol(sym);
		//
		//		return new Character(code1.charAt(0)) ;
		Character code1 = null;
		code1 = aminoAcids.get(code3);

		if (code1 == null) {
			throw new UnknownPdbAminoAcidException(code3 + " not a standard amino acid");
		} else {
			return code1;
		}

	}

	/** convert a three letter code into single character.
	 * catches for unusual characters
	 *
	 * @param groupCode3 three letter representation
	 * @return null if group is a nucleotide code
	 */
	public static final Character get1LetterCode(String groupCode3){

		Character aminoCode1 = null;
		try {
			// is it a standard amino acid ?
			aminoCode1 = convert_3code_1code(groupCode3);
		} catch (UnknownPdbAminoAcidException e){
			// hm groupCode3 is not standard
			// perhaps it is an nucleotide?
			if ( isNucleotide(groupCode3) ) {
				//System.out.println("nucleotide, aminoCode1:"+aminoCode1);
				aminoCode1= null;
			} else {
				// does not seem to be so let's assume it is
				//  nonstandard aminoacid and label it "X"
				//logger.warning("unknown group name "+groupCode3 );
				aminoCode1 = UNKNOWN_GROUP_LABEL;
			}
		}

		return aminoCode1;

	}


	/* Test if the threelettercode of an ATOM entry corresponds to a
	 * nucleotide or to an aminoacid.
	 * @param a 3-character code for a group.
	 *
	 */
	public static final boolean isNucleotide(String groupCode3){

		String code = groupCode3.trim();
		if ( nucleotides30.containsKey(code)){
			return true;
		}

		if ( nucleotides23.containsKey(code)){
			return true;
		}

		return false ;
	}

	/** Reduce a structure to provide a smaller representation . Only takes the first model of the structure. If chainId is provided only return a structure containing that Chain ID. 
	 * Converts lower case chain IDs to upper case if structure does not contain a chain with that ID. 
	 * 
	 * @param s
	 * @param chainId
	 * @return Structure
	 * @since 3.0
	 */
	@SuppressWarnings("deprecation")
	public static final Structure getReducedStructure(Structure s, String chainId) throws StructureException{
		// since we deal here with structure alignments,
		// only use Model 1...

		Structure newS = new StructureImpl();
		newS.setHeader(s.getHeader());
		newS.setPDBCode(s.getPDBCode());
		newS.setPDBHeader(s.getPDBHeader());
		newS.setName(s.getName());
		newS.setSSBonds(s.getSSBonds());
		newS.setDBRefs(s.getDBRefs());
		newS.setSites(s.getSites());
		newS.setNmr(s.isNmr());
		newS.setBiologicalAssembly(s.isBiologicalAssembly());
		newS.setCompounds(s.getCompounds());
		newS.setConnections(s.getConnections());
		newS.setSSBonds(s.getSSBonds());
		newS.setSites(s.getSites());

		if ( chainId != null)
			chainId = chainId.trim();

		if ( chainId == null || chainId.equals("")){
			// only get model 0
			List<Chain> model0 = s.getModel(0);
			for (Chain c : model0){
				newS.addChain(c);
			}
			return newS;

		}

		Chain c =  null;
		try {
			c = s.getChainByPDB(chainId);
		} catch (StructureException e){
			System.err.println(e.getMessage() + " trying upper case Chain id...");
			c = s.getChainByPDB(chainId.toUpperCase());


		}
		if ( c != null) {
			newS.addChain(c);
			for ( Compound comp : s.getCompounds()){
				if ( comp.getChainId().contains(c.getChainID())){
					// found matching compound. set description...
					newS.getPDBHeader().setDescription("Chain " + c.getChainID() + " of " + s.getPDBCode() + " " + comp.getMolName());
				}
			}
		}


		return newS;
	}


	/** Reduce a structure to provide a smaller representation.
	 * Only takes the first model of the structure. If chainNr >=0 only takes
	 * the chain at that position into account.
	 * 
	 * @param s
	 * @param chainNr can be -1 to request all chains of model 0, otherwise will only add chain at this position 
	 * @return Structure object
	 * @since 3.0
	 */
	@SuppressWarnings("deprecation")
	public static final Structure getReducedStructure(Structure s, int chainNr) throws StructureException{
		// since we deal here with structure alignments,
		// only use Model 1...

		Structure newS = new StructureImpl();
		newS.setHeader(s.getHeader());
		newS.setPDBCode(s.getPDBCode());
		newS.setPDBHeader(s.getPDBHeader());
		newS.setName(s.getName());
		newS.setSSBonds(s.getSSBonds());
		newS.setDBRefs(s.getDBRefs());
		newS.setSites(s.getSites());
		newS.setNmr(s.isNmr());
		newS.setBiologicalAssembly(s.isBiologicalAssembly());
		newS.setCompounds(s.getCompounds());
		newS.setConnections(s.getConnections());
		newS.setSSBonds(s.getSSBonds());
		newS.setSites(s.getSites());
		newS.setCrystallographicInfo(s.getCrystallographicInfo());
		newS.getPDBHeader().setDescription("subset of " + s.getPDBCode() + " " + s.getPDBHeader().getDescription() );

		if ( chainNr < 0 ) {

			// only get model 0
			List<Chain> model0 = s.getModel(0);
			for (Chain c : model0){
				newS.addChain(c);
			}
			return newS;
		}
		Chain c =  null;

		c = s.getChain(0, chainNr);

		newS.addChain(c);

		return newS;
	}



	/** In addition to the functionality provided by getReducedStructure also provides a way to specify sub-regions of a structure with the following 
	 * specification:
	 * 
	 * 
	 * ranges can be surrounded by ( and ). (but will be removed).
	 * ranges are specified as
	 * PDBresnum1 : PDBresnum2
	 * 
	 *  a list of ranges is separated by ,
	 *  
	 *  Example
	 *  4GCR (A:1-83)
	 *  1CDG (A:407-495,A:582-686)
	 *  1CDG (A_407-495,A_582-686)
	 * 
	 * @param s The full structure
	 * @param ranges A comma-seperated list of ranges, optionally surrounded by parentheses
	 * @return Substructure of s specified by ranges
	 */

	@SuppressWarnings("deprecation")
	public static final Structure getSubRanges(Structure s, String ranges ) 
			throws StructureException
			{
		Structure struc = getReducedStructure(s, null);

		if ( ranges == null || ranges.equals(""))
			throw new IllegalArgumentException("ranges can't be null or empty");

		ranges = ranges.trim();

		if ( ranges.startsWith("("))
			ranges = ranges.substring(1);
		if ( ranges.endsWith(")")) {
			ranges = ranges.substring(0,ranges.length()-1);
		}

		//special case: '-' means 'everything'
		if ( ranges.equals("-") ) {
			return s;
		}

		Structure newS = new StructureImpl();

		newS.setHeader(s.getHeader());
		newS.setPDBCode(s.getPDBCode());
		newS.setPDBHeader(s.getPDBHeader());
		newS.setName(s.getName());
		newS.setDBRefs(s.getDBRefs());
		newS.setNmr(s.isNmr());
		newS.setBiologicalAssembly(s.isBiologicalAssembly());
		newS.getPDBHeader().setDescription("sub-range " + ranges + " of "  + newS.getPDBCode() + " " + s.getPDBHeader().getDescription());
		newS.setCrystallographicInfo(s.getCrystallographicInfo());
		// TODO The following should be only copied for atoms which are present in the range.
		//newS.setCompounds(s.getCompounds());
		//newS.setConnections(s.getConnections());
		//newS.setSSBonds(s.getSSBonds());
		//newS.setSites(s.getSites());

		String[] rangS =ranges.split(",");

		StringWriter name = new StringWriter();
		name.append(s.getName());
		boolean firstRange = true;
		String prevChainId = null;

		// parse the ranges, adding the specified residues to newS
		for ( String r: rangS){
			//System.out.println(">"+r+"<");
			// Match a single range, eg "A_4-27"

			Matcher matcher = pdbNumRangeRegex.matcher(r);
			if( ! matcher.matches() ){
				throw new StructureException("wrong range specification, should be provided as chainID_pdbResnum1-pdbRensum2: "+ranges);
			}
			String chainId = matcher.group(1);
			Chain chain;

			if(chainId.equals("_") && struc.size() == 1) {
				// Handle special case of "_" chain for single-chain proteins
				chain = struc.getChain(0);
			} else {
				// Explicit chain
				chain = struc.getChainByPDB(chainId);
			}

			Group[] groups;

			String pdbresnumStart = matcher.group(2);
			String pdbresnumEnd   = matcher.group(3);

			if ( ! firstRange){
				name.append( ",");
			} else {
				name.append(AtomCache.CHAIN_SPLIT_SYMBOL);
			}
			if( pdbresnumStart != null && pdbresnumEnd != null) {
				// not a full chain
				//since Java doesn't allow '+' before integers, fix this up.
				if(pdbresnumStart.charAt(0) == '+')
					pdbresnumStart = pdbresnumStart.substring(1);
				if(pdbresnumEnd.charAt(0) == '+')
					pdbresnumEnd = pdbresnumEnd.substring(1);
				groups = chain.getGroupsByPDB(pdbresnumStart, pdbresnumEnd);

				name.append( chainId + AtomCache.UNDERSCORE + pdbresnumStart+"-" + pdbresnumEnd);

			} else {
				// full chain
				groups = chain.getAtomGroups().toArray(new Group[chain.getAtomGroups().size()]);
				name.append(chainId);
			}
			firstRange = true;

			// Create new chain, if needed
			Chain c = null;
			if ( prevChainId == null) {
				// first chain...
				c = new ChainImpl();
				c.setChainID(chain.getChainID());
				newS.addChain(c);
			} else if ( prevChainId.equals(chain.getChainID())) {
				c = newS.getChainByPDB(prevChainId);

			} else {
				try {
					c = newS.getChainByPDB(chain.getChainID());
				} catch (StructureException e){
					// chain not in structure yet...
					c = new ChainImpl();
					c.setChainID(chain.getChainID());
					newS.addChain(c);
				}
			}

			// add the groups to the chain:
			for ( Group g: groups) {
				c.addGroup(g);
			}

			prevChainId = c.getChainID();
		}

		newS.setName(name.toString());

		return newS;
			}

	public static final String convertAtomsToSeq(Atom[] atoms) {

		StringBuffer buf = new StringBuffer();
		Group prevGroup  = null;
		for (Atom a : atoms){
			Group g = a.getGroup();
			if ( prevGroup != null) {
				if ( prevGroup.equals(g)) {
					// we add each group only once.
					continue;
				}
			}
			String code3 = g.getPDBName();
			try {
				buf.append(convert_3code_1code(code3) );
			} catch (UnknownPdbAminoAcidException e){
				buf.append('X');
			}
			prevGroup = g;

		}
		return buf.toString();
	}

	/** get a PDB residue number object for this group
	 * 
	 * @param g Group object
	 * @return a ResidueNumber object
	 * @deprecated replaced by  Group.getResidueNumber()
	 */
	public static final ResidueNumber getPDBResidueNumber(Group g){

		return g.getResidueNumber();

	}

	/** Get a group represented by a ResidueNumber.
	 * 
	 * @param struc a {@link Structure}
	 * @param pdbResNum a {@link ResidueNumber}
	 * @return a group in the structure that is represented by the pdbResNum. 
	 * @throws StructureException if the group cannot be found.
	 */
	public static final Group getGroupByPDBResidueNumber(Structure struc, 
			ResidueNumber pdbResNum) throws StructureException {
		if (struc == null || pdbResNum==null) {
			throw new IllegalArgumentException("Null argument(s).");
		}

		Chain chain = struc.findChain(pdbResNum.getChainId());

		//		String numIns = "" + pdbResNum.getSeqNum();
		//		if (pdbResNum.getInsCode() != null) {
		//			numIns += pdbResNum.getInsCode();
		//		}


		return chain.getGroupByPDB(pdbResNum);
	}

	/*
	 * Returns a List of Groups in a structure within the distance specified of a given group.
	 */
	public static List<Group> getGroupsWithinShell(Structure structure, Group group, double distance, boolean includeWater) {
		Set<Group> returnSet = new LinkedHashSet<Group>();

		//square the distance to use as a comparison against getDistanceFast which returns the square of a distance.
		distance = distance * distance;

		for (Atom atomA : group.getAtoms()) {
			for (Chain chain : structure.getChains()) {
				for (Group chainGroup : chain.getAtomGroups()) {
					//                        System.out.println("Checking group: " + chainGroup);
					if (chainGroup.getResidueNumber().equals(group.getResidueNumber())) {
						continue;
					}
					else if (!includeWater && chainGroup.getPDBName().equals("HOH")) {
						continue;
					}
					else {
						for (Atom atomB : chainGroup.getAtoms()) {
							try {
								//use getDistanceFast as we are doing a lot of comparisons
								double dist = Calc.getDistanceFast(atomA, atomB);
								if (dist <= distance) {
									returnSet.add(chainGroup);
									//                                    System.out.println(String.format("%s within %s of %s", atomB, dist, atomA));
									break;
								}

							} catch (StructureException ex) {
								Logger.getLogger(StructureTools.class.getName()).log(Level.SEVERE, null, ex);
							}

						}
					}
				}
			}
		}
		List<Group> returnList = new ArrayList<Group>();
		returnList.addAll(returnSet);
		return returnList;
	}

	/*
	 * Very simple distance-based bond calculator. Will give approximations,
	 * but do not rely on this to be chemically correct.
	 */
	public static List<Bond> findBonds(Group group, List<Group> groups) {
		List<Bond> bondList = new ArrayList<Bond>();
		for (Atom atomA : group.getAtoms()) {
			for (Group groupB : groups) {
				if (groupB.getType().equals(GroupType.HETATM)) {
					continue;
				}
				for (Atom atomB : groupB.getAtoms()) {
					try {
						double dist = Calc.getDistance(atomA, atomB);
						BondType bondType = BondType.UNDEFINED;
						if (dist <= 2) {
							bondType = BondType.COVALENT;
							Bond bond = new Bond(dist, bondType, group, atomA, groupB, atomB);
							bondList.add(bond);
							//                                    System.out.println(String.format("%s within %s of %s", atomB, dist, atomA));
						}
						else if (dist <= 3.25) {

							if (isHbondDonorAcceptor(atomA) && isHbondDonorAcceptor(atomB)) {
								bondType = BondType.HBOND;
							}
							else if (atomA.getElement().isMetal() && isHbondDonorAcceptor(atomB)) {
								bondType = BondType.METAL;
							}
							else if (atomA.getElement().equals(Element.C) && atomB.getElement().equals(Element.C)) {
								bondType = BondType.HYDROPHOBIC;
							}
							//not really interested in 'undefined' types
							if (bondType != BondType.UNDEFINED) {
								Bond bond = new Bond(dist, bondType, group, atomA, groupB, atomB);
								bondList.add(bond);
							}
							//                                    System.out.println(String.format("%s within %s of %s", atomB, dist, atomA));
						} else if (dist <= 3.9) {
							if (atomA.getElement().equals(Element.C) && atomB.getElement().equals(Element.C)) {
								bondType = BondType.HYDROPHOBIC;
							}
							//not really interested in 'undefined' types
							if (bondType != BondType.UNDEFINED) {
								Bond bond = new Bond(dist, bondType, group, atomA, groupB, atomB);
								bondList.add(bond);
							}
						}

					} catch (StructureException ex) {
						Logger.getLogger(StructureTools.class.getName()).log(Level.SEVERE, null, ex);
					}

				}
			}
		}


		return bondList;
	}

	private static boolean isHbondDonorAcceptor(Atom atom) {
		if (hBondDonorAcceptors.contains(atom.getElement())) {
			return true;
		}
		return false;
	}

	/** Remove all models from a Structure and keep only the first
	 * 
	 * @param s original Structure
	 * @return a structure that contains only  the first model
	 * @since 3.0.5
	 */
	@SuppressWarnings("deprecation")
	public static Structure removeModels(Structure s){
		if ( ! s.isNmr())
			return s;

		Structure n = new StructureImpl();
		// go through whole substructure and clone ...

		// copy structure data
		n.setNmr(true);

		n.setPDBCode(s.getPDBCode());
		n.setName(s.getName());
		
		// we are calling this legacy menthod for backwards compatibility
		n.setHeader(s.getHeader());
		//TODO: do deep copying of data!
		n.setPDBHeader(s.getPDBHeader());
		n.setDBRefs(s.getDBRefs());
		n.setConnections(s.getConnections());
		n.setSites(s.getSites());
		n.setCrystallographicInfo(s.getCrystallographicInfo());
		
		n.setChains(s.getModel(0));
		
		return n;


	}
	
<<<<<<< HEAD
	/** Removes all polymeric and solvent groups from a list of groups
	 * 
	 */
	public static List<Group> filterLigands(List<Group> allGroups){
		//String prop = System.getProperty(PDBFileReader.LOAD_CHEM_COMP_PROPERTY);

		//    if ( prop == null || ( ! prop.equalsIgnoreCase("true"))){
		//      System.err.println("You did not specify PDBFileReader.setLoadChemCompInfo, need to fetch Chemical Components anyways.");
		//    }


		List<Group> groups = new ArrayList<Group>();
		for ( Group g: allGroups) {

			ChemComp cc = g.getChemComp();

			if ( ResidueType.lPeptideLinking.equals(cc.getResidueType()) ||
					PolymerType.PROTEIN_ONLY.contains(cc.getPolymerType()) ||
					PolymerType.POLYNUCLEOTIDE_ONLY.contains(cc.getPolymerType())
					){
				continue;
			}
			if ( ! ChainImpl.waternames.contains(g.getPDBName())) {
				//System.out.println("not a prot, nuc or solvent : " + g.getChemComp());
				groups.add(g);
			}
		}

		return groups;
	}

	
=======
	
	/**
	 * Short version of {@link #getStructure(String, PDBFileParser, AtomCache)}
	 * which creates new parsers when needed
	 * @param name
	 * @return
	 * @throws IOException
	 * @throws StructureException
	 */
	public static Structure getStructure(String name) throws IOException, StructureException {
		return StructureTools.getStructure(name,null,null);
	}
	/**
	 * Flexibly get a structure from an input String. The intent of this method
	 * is to allow any reasonable string which could refer to a structure to be
	 * correctly parsed. The following are currently supported:
	 * <ol>
	 * <li>Filename (if name refers to an existing file)
	 * <li>PDB ID
	 * <li>SCOP domains
	 * <li>PDP domains
	 * <li>Residue ranges
	 * <li>Other formats supported by AtomCache
	 * </ol>
	 * @param name Some reference to the protein structure
	 * @param parser A clean PDBFileParser to use if it is a file. If null,
	 * 	a PDBFileParser will be instantiated if needed.
	 * @param cache An AtomCache to use if the structure can be fetched from the
	 *  PDB.  If null, a AtomCache will be instantiated if needed.
	 * @return A Structure object
	 * @throws IOException if name is an existing file, but doesn't parse correctly
	 * @throws StructureException if the format is unknown, or if AtomCache throws
	 *  an exception.
	 */
	public static Structure getStructure(String name,PDBFileParser parser, AtomCache cache) throws IOException, StructureException {
		File f = new File(name);
		if(f.exists()) {
			if(parser == null) {
				parser = new PDBFileParser();
			}
			InputStream inStream = new FileInputStream(f);
			return parser.parsePDBFile(inStream);
		} else {
			if( cache == null) {
				cache = new AtomCache();
			}
			return cache.getStructure(name);
		}
	}
>>>>>>> 4324c41a
}<|MERGE_RESOLUTION|>--- conflicted
+++ resolved
@@ -42,13 +42,10 @@
 import java.util.regex.Pattern;
 
 import org.biojava.bio.structure.align.util.AtomCache;
-<<<<<<< HEAD
 import org.biojava.bio.structure.io.mmcif.chem.PolymerType;
 import org.biojava.bio.structure.io.mmcif.chem.ResidueType;
 import org.biojava.bio.structure.io.mmcif.model.ChemComp;
-=======
 import org.biojava.bio.structure.io.PDBFileParser;
->>>>>>> 4324c41a
 
 
 /**
@@ -1084,7 +1081,6 @@
 
 	}
 	
-<<<<<<< HEAD
 	/** Removes all polymeric and solvent groups from a list of groups
 	 * 
 	 */
@@ -1117,7 +1113,7 @@
 	}
 
 	
-=======
+
 	
 	/**
 	 * Short version of {@link #getStructure(String, PDBFileParser, AtomCache)}
@@ -1167,5 +1163,5 @@
 			return cache.getStructure(name);
 		}
 	}
->>>>>>> 4324c41a
+
 }