--- conflicted
+++ resolved
@@ -3,11 +3,7 @@
 	<parent>
 		<artifactId>biojava</artifactId>
 		<groupId>org.biojava</groupId>
-<<<<<<< HEAD
-		<version>3.0.6</version>
-=======
 		<version>3.0.7</version>
->>>>>>> 036e4910
 	</parent>
 	<modelVersion>4.0.0</modelVersion>
 	<artifactId>biojava3-genome</artifactId>
@@ -62,21 +58,13 @@
 		<dependency>
 			<groupId>org.biojava</groupId>
 			<artifactId>biojava3-core</artifactId>
-<<<<<<< HEAD
-			<version>3.0.6</version>
-=======
 			<version>3.0.7</version>
->>>>>>> 036e4910
 			<scope>compile</scope>
 		</dependency>
 		<dependency>
 			<groupId>org.biojava</groupId>
 			<artifactId>biojava3-alignment</artifactId>
-<<<<<<< HEAD
-			<version>3.0.6</version>
-=======
 			<version>3.0.7</version>
->>>>>>> 036e4910
 			<scope>compile</scope>
 		</dependency>
 		<dependency>
