<?xml version="1.0" encoding="UTF-8"?>
<project xmlns="http://maven.apache.org/POM/4.0.0" xmlns:xsi="http://www.w3.org/2001/XMLSchema-instance"
	xsi:schemaLocation="http://maven.apache.org/POM/4.0.0 http://maven.apache.org/maven-v4_0_0.xsd">
	<modelVersion>4.0.0</modelVersion>
	<groupId>org.biojava</groupId>
	<artifactId>biojava</artifactId>
	<packaging>pom</packaging>
	<version>3.0.8-SNAPSHOT</version>
	<name>biojava</name>
	<description>BioJava is an open-source project dedicated to providing a Java framework for processing biological data. It provides analytical and statistical routines, parsers for common file formats and allows the manipulation of sequences and 3D structures. The goal of the biojava project is to facilitate rapid application development for bioinformatics.</description>
	<url>http://www.biojava.org</url>
	<organization>
		<name>BioJava</name>
		<url>http://www.biojava.org</url>
	</organization>
	<licenses>
		<license>
			<name>GNU LGPL v2</name>
			<url>http://www.gnu.org/licenses/old-licenses/lgpl-2.1.txt</url>
			<distribution>repo</distribution>
		</license>
	</licenses>
	<scm>
		<connection>scm:git:git://github.com/biojava/biojava.git</connection>
		<developerConnection>scm:git:git@github.com:biojava/biojava.git</developerConnection>
		<url>https://github.com/biojava/biojava</url>
		<tag>HEAD</tag>
	</scm>
	<repositories>
		<repository>
			<id>maven2-repository.dev.java.net</id>
			<name>Java.net Maven 2 Repository</name>
			<url>http://download.java.net/maven/2</url>
		</repository>
		<repository>
			<id>maven-repository.dev.java.net</id>
			<name>Java.net Maven 1 Repository (legacy)</name>
			<url>http://download.java.net/maven/1</url>
			<layout>default</layout>
		</repository>
		<repository>
			<id>biojava-maven-repo</id>
			<name>BioJava repository</name>
			<url>http://www.biojava.org/download/maven/</url>
			<snapshots>
				<enabled>true</enabled>
			</snapshots>
			<releases>
				<enabled>true</enabled>
			</releases>
		</repository>
	</repositories>
	<pluginRepositories>
		<pluginRepository>
			<id>maven2-repository.dev.java.net</id>
			<name>Java.net Maven 2 Repository</name>
			<url>http://download.java.net/maven/2</url>
		</pluginRepository>
		<pluginRepository>
			<id>maven-repository.dev.java.net</id>
			<name>Java.net Maven 1 Repository (legacy)</name>
			<url>http://download.java.net/maven/1</url>
			<layout>default</layout>
		</pluginRepository>
	</pluginRepositories>
	<distributionManagement>
		<downloadUrl>http://www.biojava.org/download/maven/</downloadUrl>
		<repository>
			<uniqueVersion>false</uniqueVersion>
			<id>biojava-maven-repo</id>
			<name>BioJava Maven Repository</name>
			<url>scp://cloudportal.open-bio.org/home/websites/biojava.org/html/static/download/maven/</url>
			<layout>default</layout>
		</repository>
		<snapshotRepository>
			<uniqueVersion>false</uniqueVersion>
			<id>biojava-maven-repo</id>
			<name>BioJava Maven Repository</name>
			<url>scp://cloudportal.open-bio.org/home/websites/biojava.org/html/static/download/maven/</url>
			<layout>default</layout>
		</snapshotRepository>
	</distributionManagement>
	<properties>
		<jdk.version>1.6</jdk.version>
		<project.build.sourceEncoding>UTF-8</project.build.sourceEncoding>
		<project.build.targetEncoding>UTF-8</project.build.targetEncoding>
		<maxmem>512M</maxmem>
	</properties>
	<build>
		<pluginManagement>
			<plugins>
				<plugin>
					<artifactId>maven-clean-plugin</artifactId>
					<version>2.5</version>
				</plugin>
				<plugin>
					<artifactId>maven-compiler-plugin</artifactId>
					<version>3.1</version>
					<configuration>
						<source>${jdk.version}</source>
						<target>${jdk.version}</target>
					</configuration>
				</plugin>
				<plugin>
					<artifactId>maven-dependency-plugin</artifactId>
					<version>2.7</version>
				</plugin>
				<plugin>
					<artifactId>maven-jar-plugin</artifactId>
					<version>2.4</version>
				</plugin>
				<plugin>
					<artifactId>maven-scm-plugin</artifactId>
					<version>1.9</version>
				</plugin>
				<plugin>
					<artifactId>maven-source-plugin</artifactId>
					<version>2.2.1</version>
				</plugin>
				<plugin>
					<artifactId>maven-surefire-plugin</artifactId>
<<<<<<< HEAD
					<version>2.6</version>
=======
					<version>2.17</version>
>>>>>>> 3219862d
					<configuration>
						<argLine>-Xms256m -Xmx2000M</argLine>
						<reuseForks>false</reuseForks>
						<forkCount>1</forkCount>
					</configuration>
				</plugin>
				<plugin>
					<groupId>net.sf</groupId>
					<artifactId>stat-scm</artifactId>
					<version>1.2.0</version>
				</plugin>
				<plugin>
					<groupId>org.jvnet.jaxb2.maven2</groupId>
					<artifactId>maven-jaxb2-plugin</artifactId>
					<version>0.8.3</version>
				</plugin>
				<plugin>
					<groupId>org.apache.maven.plugins</groupId>
					<artifactId>maven-release-plugin</artifactId>
					<version>2.5</version>
					<configuration>
						<tagBase>svn+ssh://dev.open-bio.org/home/svn-repositories/biojava/biojava-live/tags</tagBase>
						<remoteTagging>true</remoteTagging>
						<preparationGoals>clean install</preparationGoals>
						<autoVersionSubmodules>true</autoVersionSubmodules>
					</configuration>

				</plugin>
				<plugin>
					<groupId>org.apache.maven.plugins</groupId>
					<artifactId>maven-javadoc-plugin</artifactId>
					<version>2.9.1</version>
					<configuration>
						<maxmemory>256m</maxmemory>
						<footer>&lt;script src="http://www.google-analytics.com/urchin.js"
							type="text/javascript"&gt;&lt;/script&gt;&lt;script
							type="text/javascript"&gt;_uacct =
							"UA-1326640-1";urchinTracker();&lt;/script&gt;</footer>
					</configuration>

				</plugin>
				<plugin>
					<artifactId>maven-assembly-plugin</artifactId>
					<version>2.4</version>
					<configuration>
						<descriptors>
							<descriptor>src/main/assembly/assembly.xml</descriptor>
						</descriptors>
					</configuration>

					<!-- Attach the creation of the assembly to the package phase. -->
					<executions>
						<execution>
							<id>assemble</id>
							<phase>package</phase>
							<goals>
								<goal>single</goal>
							</goals>
						</execution>
					</executions>

				</plugin>
				<plugin>
					<groupId>org.codehaus.mojo</groupId>
					<artifactId>findbugs-maven-plugin</artifactId>
					<version>2.5.3</version>
				</plugin>


				<plugin>
					<groupId>org.apache.maven.plugins</groupId>
					<artifactId>maven-checkstyle-plugin</artifactId>
					<version>2.12</version>
				</plugin>

			</plugins>
		</pluginManagement>


		<plugins>

			<plugin>
				<groupId>org.apache.maven.plugins</groupId>
				<artifactId>maven-jar-plugin</artifactId>

				<configuration>
					<archive>
						<addMavenDescriptor>false</addMavenDescriptor>
						<manifest>
							<addDefaultSpecificationEntries>true</addDefaultSpecificationEntries>
							<addDefaultImplementationEntries>true</addDefaultImplementationEntries>

						</manifest>
						<manifestEntries>
							<Trusted-Library>true</Trusted-Library>
							<Permissions>all-permissions</Permissions>
							<Codebase>*</Codebase>
							<Application-Name>BioJava</Application-Name>
						</manifestEntries>
					</archive>
				</configuration>

			</plugin>




			<plugin>
				<groupId>org.codehaus.mojo</groupId>
				<artifactId>findbugs-maven-plugin</artifactId>
			</plugin>
			<plugin>
				<groupId>org.apache.maven.plugins</groupId>
				<artifactId>maven-checkstyle-plugin</artifactId>
				<configuration>
					<!-- <enableFilesSummary>true</enableFilesSummary> <enableSeveritySummary>true</enableSeveritySummary> -->
					<enableRulesSummary>false</enableRulesSummary>
					<!-- <consoleOutput>true</consoleOutput> -->
				</configuration>
			</plugin>

		</plugins>

		<extensions>
			<extension>
				<groupId>org.apache.maven.wagon</groupId>
				<artifactId>wagon-ssh</artifactId>
				<version>2.6</version>
			</extension>
		</extensions>

	</build>

	<dependencyManagement>
		<dependencies>
			<dependency>
				<groupId>junit</groupId>
				<artifactId>junit</artifactId>
				<version>4.11</version>
				<scope>test</scope>
			</dependency>

			<dependency>
				<groupId>javax.xml.bind</groupId>
				<artifactId>jaxb-api</artifactId>
				<version>2.2</version>
			</dependency>

			<dependency>
				<groupId>xerces</groupId>
				<artifactId>xercesImpl</artifactId>
				<version>2.4.0</version>
			</dependency>
		</dependencies>
	</dependencyManagement>

	<reporting>
		<plugins>
			<plugin>
				<groupId>org.apache.maven.plugins</groupId>
				<artifactId>maven-project-info-reports-plugin</artifactId>
				<version>2.7</version>
			</plugin>
			<plugin>
				<artifactId>maven-javadoc-plugin</artifactId>
				<version>2.9.1</version>
				<configuration>
					<aggregate>true</aggregate>
					<minmemory>140m</minmemory>
					<maxmemory>140m</maxmemory>
					<breakiterator>true</breakiterator>
					<quiet>true</quiet>
					<source>1.6</source>
					<verbose>false</verbose>
					<linksource>true</linksource>
					<!-- <detectLinks>true</detectLinks> -->
					<links>
						<!-- JSE -->
						<link>http://docs.oracle.com/javase/6/docs/api/</link>

						<!-- Libraries -->
						<!-- <link>http://jakarta.apache.org/commons/collections/apidocs</link> 
							<link>http://jakarta.apache.org/commons/logging/apidocs/</link> <link>http://www.junit.org/junit/javadoc/</link> -->
						<link>http://logging.apache.org/log4j/docs/api/</link>
						<link>http://jakarta.apache.org/regexp/apidocs/</link>
						<link>http://jakarta.apache.org/velocity/api/</link>
					</links>
				</configuration>
			</plugin>
			<plugin>
				<groupId>net.sf</groupId>
				<artifactId>stat-scm</artifactId>
				<version>1.2.0</version>
				<configuration>
					<includes>
						<include>**/*.java</include>
					</includes>
					<excludes>
						<exclude>**/test/**/*.java</exclude>
					</excludes>
					<tags>3.0</tags>
					<tagsDir>/releases/</tagsDir>
					<cacheDir>/statsvn/</cacheDir>
					<title>BioJava SVN statistics</title>
				</configuration>
			</plugin>

			<plugin>
				<groupId>org.codehaus.mojo</groupId>
				<artifactId>findbugs-maven-plugin</artifactId>
				<version>2.5.3</version>
			</plugin>

			<plugin>
				<groupId>org.apache.maven.plugins</groupId>
				<artifactId>maven-checkstyle-plugin</artifactId>
				<version>2.12</version>
			</plugin>
			<plugin>
				<groupId>org.apache.maven.plugins</groupId>
				<artifactId>maven-jxr-plugin</artifactId>
				<version>2.4</version>
			</plugin>
		</plugins>

	</reporting>

	<profiles>
	
		<!--  Note: before you can use this build profile you need to set up an environment that contains
			  correctly signed keys. Configure the keystore properties and the profile in ~/.m2/settings.xml
		 -->
		<profile>
			<id>codesigning</id>
			<activation>
				<activeByDefault>false</activeByDefault>
			</activation>
			<build>
				<plugins>
					<plugin>

						<groupId>org.apache.maven.plugins</groupId>
						<artifactId>maven-jarsigner-plugin</artifactId>
						<version>1.3.1</version>
						<executions>
							<execution>
								<id>sign</id>
								<goals>
									<goal>sign</goal>
								</goals>
							</execution>
						</executions>

						<configuration>

							<verbose>true</verbose>
							<certs>true</certs>
							<storetype>${keystore.type}</storetype>
							<keystore>${keystore.path}</keystore>
							<alias>${keystore.alias}</alias>
							<storepass>${keystore.store.password}</storepass>
							<keypass>${keystore.key.password}</keypass>
							<signedjar>${project.build.directory}/${project.build.finalName}.jar</signedjar>
							<verify>true</verify>
							<verbose>true</verbose>
							<goal>sign</goal>
							<arguments>
								<argument>-tsa</argument>
								<argument>https://timestamp.geotrust.com/tsa</argument>
							</arguments>
						</configuration>
					</plugin>
				</plugins>
			</build>
		</profile>
	</profiles>

	<modules>

		<module>biojava3-core</module>
		<module>biojava3-phylo</module>
		<module>biojava3-alignment</module>
		<module>biojava3-structure</module>
		<module>integrationtest</module>
		<module>biojava3-structure-gui</module>		
		<module>biojava3-sequencing</module>		
		<module>biojava3-genome</module>
		<module>biojava3-modfinder</module>		
		<module>biojava3-ws</module>
		<module>biojava3-protein-disorder</module>
		<module>biojava3-aa-prop</module>
		
		<module>protein-comparison-tool</module>
		<module>biojava3-survival</module>
	</modules>
	<inceptionYear>2000</inceptionYear>
	<issueManagement>
		<system>Github</system>
		<url>https://github.com/biojava/biojava/issues</url>
	</issueManagement>
	<ciManagement>
		<system>CruiseControl</system>
		<url>http://ccpublic.rcsb.org/</url>
	</ciManagement>
</project><|MERGE_RESOLUTION|>--- conflicted
+++ resolved
@@ -119,11 +119,7 @@
 				</plugin>
 				<plugin>
 					<artifactId>maven-surefire-plugin</artifactId>
-<<<<<<< HEAD
-					<version>2.6</version>
-=======
 					<version>2.17</version>
->>>>>>> 3219862d
 					<configuration>
 						<argLine>-Xms256m -Xmx2000M</argLine>
 						<reuseForks>false</reuseForks>
