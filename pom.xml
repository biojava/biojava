<?xml version="1.0" encoding="UTF-8"?>
<project xmlns="http://maven.apache.org/POM/4.0.0" xmlns:xsi="http://www.w3.org/2001/XMLSchema-instance" xsi:schemaLocation="http://maven.apache.org/POM/4.0.0 http://maven.apache.org/maven-v4_0_0.xsd">
	<modelVersion>4.0.0</modelVersion>
	<groupId>org.biojava</groupId>
	<artifactId>biojava</artifactId>
	<packaging>pom</packaging>
<<<<<<< HEAD
	<version>3.0.6</version>
=======
	<version>3.0.7</version>
>>>>>>> 036e4910
	<name>biojava</name>
	<description>BioJava is an open-source project dedicated to providing a Java framework for processing biological data. It provides analytical and statistical routines, parsers for common file formats and allows the manipulation of sequences and 3D structures. The goal of the biojava project is to facilitate rapid application development for bioinformatics.</description>
	<url>http://www.biojava.org</url>
	<organization>
		<name>BioJava</name>
		<url>http://www.biojava.org</url>
	</organization>
	<licenses>
		<license>
			<name>GNU LGPL v2</name>
			<url>http://www.gnu.org/licenses/old-licenses/lgpl-2.1.txt</url>
			<distribution>repo</distribution>
		</license>
	</licenses>
	<scm>
		<connection>scm:git:git://github.com/biojava/biojava.git</connection>
		<developerConnection>scm:git:git@github.com:biojava/biojava.git</developerConnection>
		<url>https://github.com/biojava/biojava</url>
	  <tag>biojava-3.0.7</tag>
  </scm>
	<repositories>
		<repository>
			<id>maven2-repository.dev.java.net</id>
			<name>Java.net Maven 2 Repository</name>
			<url>http://download.java.net/maven/2</url>
		</repository>
		<repository>
			<id>maven-repository.dev.java.net</id>
			<name>Java.net Maven 1 Repository (legacy)</name>
			<url>http://download.java.net/maven/1</url>
			<layout>default</layout>
		</repository>
		<repository>
			<id>biojava-maven-repo</id>
			<name>BioJava repository</name>
			<url>http://www.biojava.org/download/maven/</url>
			<snapshots>
				<enabled>true</enabled>
			</snapshots>
			<releases>
				<enabled>true</enabled>
			</releases>
		</repository>
	</repositories>
	<pluginRepositories>
		<pluginRepository>
			<id>maven2-repository.dev.java.net</id>
			<name>Java.net Maven 2 Repository</name>
			<url>http://download.java.net/maven/2</url>
		</pluginRepository>
		<pluginRepository>
			<id>maven-repository.dev.java.net</id>
			<name>Java.net Maven 1 Repository (legacy)</name>
			<url>http://download.java.net/maven/1</url>
			<layout>default</layout>
		</pluginRepository>
	</pluginRepositories>
	<distributionManagement>
		<downloadUrl>http://www.biojava.org/download/maven/</downloadUrl>
		<repository>
			<uniqueVersion>false</uniqueVersion>
			<id>biojava-maven-repo</id>
			<name>BioJava Maven Repository</name>
			<url>scp://cloudportal.open-bio.org/home/websites/biojava.org/html/static/download/maven/</url>
			<layout>default</layout>
		</repository>
		<snapshotRepository>
			<uniqueVersion>false</uniqueVersion>
			<id>biojava-maven-repo</id>
			<name>BioJava Maven Repository</name>
			<url>scp://cloudportal.open-bio.org/home/websites/biojava.org/html/static/download/maven/</url>
			<layout>default</layout>
		</snapshotRepository>
	</distributionManagement>
	<properties>
		<jdk.version>1.6</jdk.version>
		<project.build.sourceEncoding>UTF-8</project.build.sourceEncoding>
		<project.build.targetEncoding>UTF-8</project.build.targetEncoding>
		<maxmem>512M</maxmem>
	</properties>
	<build>
		<pluginManagement>
			<plugins>
				<plugin>
					<artifactId>maven-clean-plugin</artifactId>
					<version>2.5</version>
				</plugin>
				<plugin>
					<artifactId>maven-compiler-plugin</artifactId>
					<version>3.1</version>
					<configuration>
						<source>${jdk.version}</source>
						<target>${jdk.version}</target>
					</configuration>
				</plugin>
				<plugin>
					<artifactId>maven-dependency-plugin</artifactId>
					<version>2.7</version>
				</plugin>
				<plugin>
					<artifactId>maven-jar-plugin</artifactId>
					<version>2.4</version>
				</plugin>
				<plugin>
					<artifactId>maven-scm-plugin</artifactId>
					<version>1.8.1</version>
				</plugin>
				<plugin>
					<artifactId>maven-source-plugin</artifactId>
					<version>2.2.1</version>
				</plugin>
				<plugin>
					<artifactId>maven-surefire-plugin</artifactId>
					<version>2.14.1</version>
					<configuration>
						<argLine>-Xms256m -Xmx2000M</argLine>
					</configuration>
				</plugin>
				<plugin>
					<groupId>net.sf</groupId>
					<artifactId>stat-scm</artifactId>
					<version>1.2.0</version>
				</plugin>
				<plugin>
					<groupId>org.jvnet.jaxb2.maven2</groupId>
					<artifactId>maven-jaxb2-plugin</artifactId>
					<version>0.8.3</version>
				</plugin>
				<plugin>
					<groupId>org.apache.maven.plugins</groupId>
					<artifactId>maven-release-plugin</artifactId>
					<version>2.3.2</version>
					<configuration>
						<tagBase>svn+ssh://dev.open-bio.org/home/svn-repositories/biojava/biojava-live/tags</tagBase>
						<remoteTagging>true</remoteTagging>
						<preparationGoals>clean install</preparationGoals>
						<autoVersionSubmodules>true</autoVersionSubmodules>
					</configuration>

				</plugin>
				<plugin>
					<groupId>org.apache.maven.plugins</groupId>
					<artifactId>maven-javadoc-plugin</artifactId>
					<version>2.9</version>
					<configuration>
						<maxmemory>256m</maxmemory>
						<footer>&lt;script src="http://www.google-analytics.com/urchin.js"
							type="text/javascript"&gt;&lt;/script&gt;&lt;script
							type="text/javascript"&gt;_uacct =
							"UA-1326640-1";urchinTracker();&lt;/script&gt;</footer>
					</configuration>

				</plugin>
				<plugin>
					<artifactId>maven-assembly-plugin</artifactId>
					<version>2.4</version>
					<configuration>
						<descriptors>
							<descriptor>src/main/assembly/assembly.xml</descriptor>
						</descriptors>
					</configuration>

					<!-- Attach the creation of the assembly to the package phase. -->
					<executions>
						<execution>
							<id>assemble</id>
							<phase>package</phase>
							<goals>
								<goal>single</goal>
							</goals>
						</execution>
					</executions>

				</plugin>
				<plugin>
					<groupId>org.codehaus.mojo</groupId>
					<artifactId>findbugs-maven-plugin</artifactId>
					<version>2.5.2</version>
				</plugin>


				<plugin>
					<groupId>org.apache.maven.plugins</groupId>
					<artifactId>maven-checkstyle-plugin</artifactId>
					<version>2.10</version>
				</plugin>
				
			</plugins>
		</pluginManagement>


		<plugins>
			<plugin>
				<groupId>org.codehaus.mojo</groupId>
				<artifactId>findbugs-maven-plugin</artifactId>
			</plugin>
			<plugin>
				<groupId>org.apache.maven.plugins</groupId>
				<artifactId>maven-checkstyle-plugin</artifactId>
				<configuration>
					<!-- <enableFilesSummary>true</enableFilesSummary>
					<enableSeveritySummary>true</enableSeveritySummary> -->
					<enableRulesSummary>false</enableRulesSummary>
					<!-- <consoleOutput>true</consoleOutput> -->
				</configuration>
			</plugin>
			
		</plugins>

		<extensions>
			<extension>
				<groupId>org.apache.maven.wagon</groupId>
				<artifactId>wagon-ssh</artifactId>
				<version>2.4</version>
			</extension>
		</extensions>

	</build>

	<dependencyManagement>
		<dependencies>
			<dependency>
				<groupId>junit</groupId>
				<artifactId>junit</artifactId>
				<version>4.10</version>
				<scope>test</scope>
			</dependency>
			
			<dependency>
				<groupId>javax.xml.bind</groupId>
				<artifactId>jaxb-api</artifactId>
				<version>2.2</version>
			</dependency>
			
			<dependency>
				<groupId>xerces</groupId>
				<artifactId>xercesImpl</artifactId>
				<version>2.4.0</version>
			</dependency>
		</dependencies>
	</dependencyManagement>

	<reporting>
		<plugins>
			<plugin>
				<groupId>org.apache.maven.plugins</groupId>
				<artifactId>maven-project-info-reports-plugin</artifactId>
				<version>2.6</version>
			</plugin>
			<plugin>
				<artifactId>maven-javadoc-plugin</artifactId>
				<version>2.9</version>
				<configuration>
					<aggregate>true</aggregate>
					<minmemory>140m</minmemory>
					<maxmemory>140m</maxmemory>
					<breakiterator>true</breakiterator>
					<quiet>true</quiet>
					<source>1.6</source>
					<verbose>false</verbose>
					<linksource>true</linksource>
					<!-- <detectLinks>true</detectLinks> -->
					<links>
						<!-- JSE -->
						<link>http://docs.oracle.com/javase/6/docs/api/</link>

						<!-- Libraries -->
						<!-- <link>http://jakarta.apache.org/commons/collections/apidocs</link> 
							<link>http://jakarta.apache.org/commons/logging/apidocs/</link> <link>http://www.junit.org/junit/javadoc/</link> -->
						<link>http://logging.apache.org/log4j/docs/api/</link>
						<link>http://jakarta.apache.org/regexp/apidocs/</link>
						<link>http://jakarta.apache.org/velocity/api/</link>
					</links>
				</configuration>
			</plugin>
			<plugin>
				<groupId>net.sf</groupId>
				<artifactId>stat-scm</artifactId>
				<version>1.2.0</version>
				<configuration>
					<includes>
						<include>**/*.java</include>
					</includes>
					<excludes>
						<exclude>**/test/**/*.java</exclude>
					</excludes>
					<tags>3.0</tags>
					<tagsDir>/releases/</tagsDir>
					<cacheDir>/statsvn/</cacheDir>
					<title>BioJava SVN statistics</title>
				</configuration>
			</plugin>

			<plugin>
				<groupId>org.codehaus.mojo</groupId>
				<artifactId>findbugs-maven-plugin</artifactId>
				<version>2.5.2</version>
			</plugin>

			<plugin>
				<groupId>org.apache.maven.plugins</groupId>
				<artifactId>maven-checkstyle-plugin</artifactId>
				<version>2.10</version>
			</plugin>
			<plugin>
				<groupId>org.apache.maven.plugins</groupId>
				<artifactId>maven-jxr-plugin</artifactId>
				<version> 2.1 </version>
			</plugin>
		</plugins>

	</reporting>

	<modules>

		<module>biojava3-core</module>
		<module>biojava3-phylo</module>
		<module>biojava3-sequencing</module>
		<module>biojava3-structure</module>
		<module>biojava3-structure-gui</module>
		<module>biojava3-genome</module>
		<module>biojava3-modfinder</module>
		<module>biojava3-alignment</module>
		<module>biojava3-ws</module>
		<module>biojava3-protein-disorder</module>
		<module>biojava3-aa-prop</module>
		<module>integrationtest</module>
		<module>protein-comparison-tool</module>

	</modules>
	<inceptionYear>2000</inceptionYear>
</project><|MERGE_RESOLUTION|>--- conflicted
+++ resolved
@@ -4,11 +4,7 @@
 	<groupId>org.biojava</groupId>
 	<artifactId>biojava</artifactId>
 	<packaging>pom</packaging>
-<<<<<<< HEAD
-	<version>3.0.6</version>
-=======
 	<version>3.0.7</version>
->>>>>>> 036e4910
 	<name>biojava</name>
 	<description>BioJava is an open-source project dedicated to providing a Java framework for processing biological data. It provides analytical and statistical routines, parsers for common file formats and allows the manipulation of sequences and 3D structures. The goal of the biojava project is to facilitate rapid application development for bioinformatics.</description>
 	<url>http://www.biojava.org</url>
