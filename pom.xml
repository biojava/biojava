--- conflicted
+++ resolved
@@ -12,11 +12,7 @@
 	<groupId>org.biojava</groupId>
 	<artifactId>biojava</artifactId>
 	<packaging>pom</packaging>
-<<<<<<< HEAD
 	<version>5.1.2-SNAPSHOT</version>
-=======
-	<version>4.2.12-SNAPSHOT</version>
->>>>>>> 99fda9d0
 	<name>biojava</name>
 	<description>BioJava is an open-source project dedicated to providing a Java framework for processing biological
         data. It provides analytical and statistical routines, parsers for common file formats and allows the
@@ -90,7 +86,7 @@
 		<developer>
 			<name>Andy Yates</name>
 		</developer>
-      	<developer>
+		<developer>
             <name>Anthony Bradley</name>
       	</developer>
 		<developer>
@@ -227,14 +223,9 @@
 					<artifactId>maven-javadoc-plugin</artifactId>
 					<version>3.0.1</version>
 					<configuration>
-<<<<<<< HEAD
 					    <additionalJOptions>-Xdoclint:none</additionalJOptions>
 					    <!-- we need to allow script in comments or otherwise we can't use google analytics js in footer below - JD 2017-03-30 -->
 						<additionalJOption>--allow-script-in-comments</additionalJOption>
-=======
-						<!-- we need to allow script in comments or otherwise we can't use google analytics js in footer below - JD 2017-06-06 -->
-						<additionalparam>--allow-script-in-comments</additionalparam>
->>>>>>> 99fda9d0
 						<maxmemory>256m</maxmemory>
 						<footer>
 							&lt;script src="http://www.google-analytics.com/urchin.js"
@@ -695,8 +686,8 @@
 		<system>Github</system>
 		<url>https://github.com/biojava/biojava/issues</url>
 	</issueManagement>
-		<ciManagement>
+	<ciManagement>
 			<system>Travis</system>
 			<url>https://travis-ci.org/biojava/biojava</url>
-		</ciManagement>
+	</ciManagement>
 </project>