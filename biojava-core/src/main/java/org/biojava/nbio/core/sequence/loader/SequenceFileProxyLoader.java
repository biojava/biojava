/*
 *                    BioJava development code
 *
 * This code may be freely distributed and modified under the
 * terms of the GNU Lesser General Public Licence.  This should
 * be distributed with the code.  If you do not have a copy,
 * see:
 *
 *      http://www.gnu.org/copyleft/lesser.html
 *
 * Copyright for this code is held jointly by the individual
 * authors.  These should be listed in @author doc comments.
 *
 * For more information on the BioJava project and its aims,
 * or to join the biojava-l mailing list, visit the home page
 * at:
 *
 *      http://www.biojava.org/
 *
 * Created on 01-21-2010
 *
 * @author Richard Holland
 * @auther Scooter Willis
 *
 */
package org.biojava.nbio.core.sequence.loader;

import org.biojava.nbio.core.exceptions.CompoundNotFoundException;
import org.biojava.nbio.core.sequence.AccessionID;
import org.biojava.nbio.core.sequence.Strand;
import org.biojava.nbio.core.sequence.io.template.SequenceParserInterface;
import org.biojava.nbio.core.sequence.storage.SequenceAsStringHelper;
import org.biojava.nbio.core.sequence.template.*;
import org.biojava.nbio.core.util.Equals;

import java.io.BufferedReader;
import java.io.File;
import java.io.FileReader;
import java.io.IOException;
import java.util.ArrayList;
import java.util.Iterator;
import java.util.List;

/**
 * This class represents the storage container of a sequence stored in a fasta file where
 * the initial parsing of the file we store the offset and length of the sequence. When a call
 * is made to any method that needs sequence data then the file will be opened and the sequence
 * loaded. This class could be improved by using the hints or a some algorithm that indicates
 * the sequence data once loaded should stay loaded. Could keep track of the last time sequence
 * data was loaded and then after X amount of time clear the contents to free up memory.
 *
 *
 * @author Scooter Willis <willishf at gmail dot com>
 * @param <C>
 */
public class SequenceFileProxyLoader<C extends Compound> implements ProxySequenceReader<C> {

	SequenceParserInterface sequenceParser;
	private CompoundSet<C> compoundSet;
	private List<C> parsedCompounds = new ArrayList<C>();
	File file;
	long sequenceStartIndex = -1;
	int sequenceLength = -1;
	//private boolean initialized = false;

	/**
	 *
	 * @param file The file where the sequence will be found
	 * @param sequenceParser The parser to use to load the sequence
	 * @param sequenceStartIndex The file offset to the start of the sequence
	 * @param sequenceLength The length of the sequence
	 * @param compoundSet
	 * @throws IOException if problems occur while reading the file
	 * @throws CompoundNotFoundException if a compound in the sequence can't be found in the given compoundSet
	 */
	public SequenceFileProxyLoader(File file, SequenceParserInterface sequenceParser, long sequenceStartIndex, int sequenceLength, CompoundSet<C> compoundSet)
			throws IOException, CompoundNotFoundException {
		this.sequenceParser = sequenceParser;
		this.file = file;
		this.sequenceStartIndex = sequenceStartIndex;
		this.sequenceLength = sequenceLength;
		setCompoundSet(compoundSet);

		init();
	}

	/**
	 *
	 * @param compoundSet
	 */
	@Override
	public void setCompoundSet(CompoundSet<C> compoundSet) {
		this.compoundSet = compoundSet;
	}

	/**
	 *  Load the sequence
	 * @return
	 */
	private boolean init() throws IOException, CompoundNotFoundException {

		BufferedReader br = new BufferedReader(new FileReader(file));
		br.skip(sequenceStartIndex);
		String sequence = sequenceParser.getSequence(br, sequenceLength);
		setContents(sequence);
		br.close(); // close file to prevent too many being open

		return true;
	}

	/**
	 *
	 * @param sequence
	 */
	@Override
	public void setContents(String sequence) throws CompoundNotFoundException {
		// Horrendously inefficient - pretty much the way the old BJ did things.
		// TODO Should be optimised.
		this.parsedCompounds.clear();
		for (int i = 0; i < sequence.length();) {
			String compoundStr = null;
			C compound = null;
			for (int compoundStrLength = 1; compound == null && compoundStrLength <= compoundSet.getMaxSingleCompoundStringLength(); compoundStrLength++) {
				compoundStr = sequence.substring(i, i + compoundStrLength);
				compound = compoundSet.getCompoundForString(compoundStr);
			}
			if (compound == null) {
				throw new CompoundNotFoundException("Compound "+compoundStr+" not found");
			} else {
				i += compoundStr.length();
			}
			this.parsedCompounds.add(compound);
		}

	}

	/**
	 *
	 * @return
	 */
	@Override
	public int getLength() {
		return sequenceLength;
	}

	/**
	 *
	 * @param position
	 * @return
	 */
	@Override
	public C getCompoundAt(int position) {

		return this.parsedCompounds.get(position - 1);
	}

	/**
	 *
	 * @param compound
	 * @return
	 */
	@Override
	public int getIndexOf(C compound) {

		return this.parsedCompounds.indexOf(compound) + 1;
	}

	/**
	 *
	 * @param compound
	 * @return
	 */
	@Override
	public int getLastIndexOf(C compound) {

		return this.parsedCompounds.lastIndexOf(compound) + 1;
	}

	/**
	 *
	 * @return
	 */
	@Override
	public String toString() {

		return getSequenceAsString();
	}

	/**
	 *
	 * @return
	 */
	@Override
	public String getSequenceAsString() {
		return getSequenceAsString(1, getLength(), Strand.POSITIVE);
	}

	/**
	 *
	 * @param bioBegin
	 * @param bioEnd
	 * @param strand
	 * @return
	 */
	public String getSequenceAsString(Integer bioBegin, Integer bioEnd, Strand strand) {

		SequenceAsStringHelper<C> sequenceAsStringHelper = new SequenceAsStringHelper<C>();
		return sequenceAsStringHelper.getSequenceAsString(this.parsedCompounds, compoundSet, bioBegin, bioEnd, strand);
	}

	/**
	 *
	 * @return
	 */
	@Override
	public List<C> getAsList() {

		return this.parsedCompounds;

	}

	@Override
<<<<<<< HEAD
	public boolean equals(Sequence<C> other) {
=======
	public boolean equals(Object o) {

		if(! Equals.classEqual(this, o)) {
			return false;
		}

		Sequence<C> other = (Sequence<C>)o;

>>>>>>> 7e0559b4

		if ( other.getCompoundSet() != getCompoundSet())
			return false;


		List<C> rawCompounds = getAsList();
		List<C> otherCompounds = other.getAsList();

		if ( rawCompounds.size() != otherCompounds.size())
			return false;

		for (int i = 0 ; i < rawCompounds.size() ; i++){
			Compound myCompound = rawCompounds.get(i);
			Compound otherCompound = otherCompounds.get(i);
			if ( ! myCompound.equalsIgnoreCase(otherCompound))
				return false;
		}

		return true;

	}

<<<<<<< HEAD
	@Override
	public int hashCode(){
		String s = getSequenceAsString();
		return s.hashCode();
	}

=======
>>>>>>> 7e0559b4
	/**
	 *
	 * @param bioBegin
	 * @param bioEnd
	 * @return
	 */
	@Override
	public SequenceView<C> getSubSequence(final Integer bioBegin, final Integer bioEnd) {

		return new SequenceProxyView<C>(SequenceFileProxyLoader.this, bioBegin, bioEnd);
	}

	/**
	 *
	 * @return
	 */
	@Override
	public Iterator<C> iterator() {

		return this.parsedCompounds.iterator();
	}

	/**
	 *
	 * @return
	 */
	@Override
	public CompoundSet<C> getCompoundSet() {
		return compoundSet;
	}

	/**
	 *
	 * @return
	 */
	@Override
	public AccessionID getAccession() {
		throw new UnsupportedOperationException("Not supported yet.");
	}

	/**
	 *
	 * @param compounds
	 * @return
	 */
	@Override
	public int countCompounds(C... compounds) {
		return SequenceMixin.countCompounds(this, compounds);
	}

	/**
	 *
	 * @return
	 */
	@Override
	public SequenceView<C> getInverse() {
		return SequenceMixin.inverse(this);
	}
}<|MERGE_RESOLUTION|>--- conflicted
+++ resolved
@@ -220,9 +220,6 @@
 	}
 
 	@Override
-<<<<<<< HEAD
-	public boolean equals(Sequence<C> other) {
-=======
 	public boolean equals(Object o) {
 
 		if(! Equals.classEqual(this, o)) {
@@ -231,7 +228,6 @@
 
 		Sequence<C> other = (Sequence<C>)o;
 
->>>>>>> 7e0559b4
 
 		if ( other.getCompoundSet() != getCompoundSet())
 			return false;
@@ -254,15 +250,6 @@
 
 	}
 
-<<<<<<< HEAD
-	@Override
-	public int hashCode(){
-		String s = getSequenceAsString();
-		return s.hashCode();
-	}
-
-=======
->>>>>>> 7e0559b4
 	/**
 	 *
 	 * @param bioBegin
