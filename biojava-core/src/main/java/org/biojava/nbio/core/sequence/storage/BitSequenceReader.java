/*
 *                    BioJava development code
 *
 * This code may be freely distributed and modified under the
 * terms of the GNU Lesser General Public Licence.  This should
 * be distributed with the code.  If you do not have a copy,
 * see:
 *
 *      http://www.gnu.org/copyleft/lesser.html
 *
 * Copyright for this code is held jointly by the individual
 * authors.  These should be listed in @author doc comments.
 *
 * For more information on the BioJava project and its aims,
 * or to join the biojava-l mailing list, visit the home page
 * at:
 *
 *      http://www.biojava.org/
 *
 */
package org.biojava.nbio.core.sequence.storage;

import org.biojava.nbio.core.exceptions.CompoundNotFoundException;
import org.biojava.nbio.core.sequence.AccessionID;
import org.biojava.nbio.core.sequence.compound.NucleotideCompound;
import org.biojava.nbio.core.sequence.template.*;
import org.biojava.nbio.core.util.Equals;
import org.biojava.nbio.core.util.Hashcoder;

import java.util.Iterator;
import java.util.List;
import java.util.Map;

/**
 * An implementation of the popular bit encodings. This class provides the
 * Sequence view over what is actually carried out in the {@link BitArrayWorker}
 * instances. These are the objects that carry out array storage as well as
 * indexing into those arrays. New bit encodings can be written by extending
 * this class and a worker class. There are a number of issues with this
 * type of storage engine:
 *
 * <ul>
 * <li>We can only support a finite number of {@link Compound}s; 2 bit allows no N compounds</li>
 * <li>For real savings you must read the sequence in using your own
 * Reader and a {@link BitArrayWorker} instance</li>
 * </ul>
 *
 * @author ayates
 *
 * @param <C> Type of compound; must extend {@link NucleotideCompound}
 */
public class BitSequenceReader<C extends Compound> implements ProxySequenceReader<C> {

	private final AccessionID accession;
	private final BitArrayWorker<C> worker;

	/**
	 * Instance which allows you to supply a different @{BitArrayWorker}
	 * object.
	 */
	public BitSequenceReader(BitArrayWorker<C> worker, AccessionID accession) {
		this.accession = accession;
		this.worker = worker;
	}

	/**
	 * Class is immutable & so this is unsupported
	 */
	@Override
	public void setCompoundSet(CompoundSet<C> compoundSet) {
		throw new UnsupportedOperationException("Cannot reset the CompoundSet; object is immutable");
	}

	/**
	 * Class is immutable & so this is unsupported
	 */
	@Override
	public void setContents(String sequence) throws CompoundNotFoundException {
		throw new UnsupportedOperationException(getClass().getSimpleName() + " is an immutable data structure; cannot reset contents");
	}

	/**
	 * Counts the number of times a compound appears in this sequence store
	 */
	@Override
	public int countCompounds(C... compounds) {
		return SequenceMixin.countCompounds(this, compounds);
	}


	@Override
	public AccessionID getAccession() {
		return accession;
	}

	/**
	 * Returns this Sequence store as a List
	 */
	@Override
	public List<C> getAsList() {
		return SequenceMixin.toList(this);
	}

	/**
	 * Returns the compound at the specified biological index
	 */
	@Override
	public C getCompoundAt(int position) {
		return worker.getCompoundAt(position);
	}

	/**
	 * Returns the compound set backing this store
	 */
	@Override
	public CompoundSet<C> getCompoundSet() {
		return worker.getCompoundSet();
	}

	/**
	 * Returns the first occurrence of the given compound in this store; performs
	 * a linear search
	 */

	@Override
	public int getIndexOf(C compound) {
		return SequenceMixin.indexOf(this, compound);
	}

	/**
	 * Returns the last occurrence of the given compound in this store; performs
	 * a linear search
	 */

	@Override
	public int getLastIndexOf(C compound) {
		return SequenceMixin.lastIndexOf(this, compound);
	}

	/**
	 * Returns the length of the sequence
	 */

	@Override
	public int getLength() {
		return worker.getLength();
	}

	/**
	 * Returns the sequence as a String
	 */

	@Override
	public String getSequenceAsString() {
		return SequenceMixin.toStringBuilder(this).toString();
	}

	/**
	 * Returns a sub sequence view
	 */
	public SequenceView<C> getSubSequence(final int start, final int end) {
		return SequenceMixin.createSubSequence(this, start, end);
	}

	/**
	 * Provides basic iterable access to this class
	 */
	@Override
	public Iterator<C> iterator() {
		return SequenceMixin.createIterator(this);
	}

	@Override
	public SequenceView<C> getSubSequence(Integer start, Integer end) {
		return getSubSequence((int) start, (int) end);
	}

	@Override
	public SequenceView<C> getInverse() {
		return SequenceMixin.inverse(this);
	}

	@Override
	public int hashCode() {
		int s = Hashcoder.SEED;
		s = Hashcoder.hash(s, accession);
		s = Hashcoder.hash(s, worker);
		return s;
	}

	@Override
	public boolean equals(Object o) {
		if(Equals.classEqual(this, o)) {
			@SuppressWarnings("unchecked")
			BitSequenceReader<C> that = (BitSequenceReader<C>)o;
			return  Equals.equal(this.accession, that.accession) &&
					Equals.equal(this.worker, that.worker);
		}
		return false;
	}

<<<<<<< HEAD
	public boolean equals(Sequence<C> o){

			if(Equals.classEqual(this, o)) {
				@SuppressWarnings("unchecked")
				BitSequenceReader<C> that = (BitSequenceReader<C>)o;
				return  Equals.equal(this.accession, that.accession) &&
						Equals.equal(this.worker, that.worker);
			}
			return false;

	}
=======
>>>>>>> 7e0559b4

	/**
	 * The logic of working with a bit has been separated out into this class
	 * to help developers create the bit data structures without having to
	 * put the code into an intermediate format and to also use the format
	 * without the need to copy this code.
	 *
	 * This class behaves just like a {@link Sequence} without the interface
	 *
	 * @author ayates
	 *
	 * @param <C> The {@link Compound} to use
	 */
	public static abstract class BitArrayWorker<C extends Compound> {

		private final CompoundSet<C> compoundSet;
		private final int length;
		private final int[] sequence;
		private transient List<C> indexToCompoundsLookup = null;
		private transient Map<C, Integer> compoundsToIndexLookup = null;
		public static final int BYTES_PER_INT = 32;

		private volatile Integer hashcode = null;

		public BitArrayWorker(Sequence<C> sequence) {
			this(sequence.getCompoundSet(), sequence.getLength());
			populate(sequence);
		}

		public BitArrayWorker(String sequence, CompoundSet<C> compoundSet) {
			this(compoundSet, sequence.length());
			populate(sequence);
		}

		public BitArrayWorker(CompoundSet<C> compoundSet, int length) {
			this.compoundSet = compoundSet;
			this.length = length;
			this.sequence = new int[seqArraySize(length)];
		}

		public BitArrayWorker(CompoundSet<C> compoundSet, int[] sequence) {
			this.compoundSet = compoundSet;
			this.sequence = sequence;
			this.length = sequence.length;
		}

		/**
		 * This method should return the bit mask to be used to extract the
		 * bytes you are interested in working with. See solid implementations
		 * on how to create these
		 */
		protected abstract byte bitMask();

		/**
		 * Should return the maximum amount of compounds we can encode per int
		 */
		protected abstract int compoundsPerDatatype();

		/**
		 * Should return the inverse information that {@link #generateCompoundsToIndex() }
		 * returns i.e. if the Compound C returns 1 from compoundsToIndex then we
		 * should find that compound here in position 1
		 */
		protected abstract List<C> generateIndexToCompounds();

		/**
		 * Returns what the value of a compound is in the backing bit storage i.e.
		 * in 2bit storage the value 0 is encoded as 00 (in binary).
		 */
		protected abstract Map<C, Integer> generateCompoundsToIndex();

		/**
		 * Returns how many bits are used to represent a compound e.g. 2 if using
		 * 2bit encoding.
		 */
		protected int bitsPerCompound() {
			return BYTES_PER_INT / compoundsPerDatatype();
		}

		public int seqArraySize(int length) {
			return (int) Math.ceil((double) length / (double) compoundsPerDatatype());
		}

		/**
		 * Loops through the Compounds in a Sequence and passes them onto
		 * {@link #setCompoundAt(Compound, int)}
		 */
		public void populate(Sequence<C> sequence) {
			int position = 1;
			for (C c : sequence) {
				setCompoundAt(c, position++);
			}
		}

		/**
		 * Loops through the chars in a String and passes them onto
		 * {@link #setCompoundAt(char, int)}
		 */
		public void populate(String sequence) {
			for (int index = 0; index < getLength(); index++) {
				setCompoundAt(sequence.charAt(index), index + 1);
			}
		}

		/**
		 * Converts from char to Compound and sets it at the given biological index
		 */
		public void setCompoundAt(char base, int position) {
			C compound = getCompoundSet().getCompoundForString(Character.toString(base));
			setCompoundAt(compound, position);
		}

		/**
		 * Sets the compound at the specified biological index
		 */
		public void setCompoundAt(C compound, int position) {
			hashcode = null;
			int arrayIndex = biologicalIndexToArrayIndex(position);
			int currentInt = sequence[arrayIndex];
			int shiftBy = shiftBy(position);
			Integer integerValue = getCompoundsToIndexLookup().get(compound);

			//If we got nothing then throw an error as it's wrong
			if (integerValue == null) {
				processUnknownCompound(compound, position);
			}

			int shiftedValue = integerValue << shiftBy;

			sequence[arrayIndex] = currentInt | shiftedValue;
		}

		/**
		 * Returns the compound at the specified biological index
		 */
		public C getCompoundAt(int position) {
			//Avoids asking for something which is not encoded by a bit-pair
			if (position > getLength()) {
				throw new IllegalArgumentException(position + " is greater than length. Cannot access this position");
			}
			//Just stops us from using 0 indexing
			if (position < 1) {
				throw new IllegalArgumentException(position + " is less than 1; you must use biological indexing (indexing from 1)");
			}

			int arrayIndex = biologicalIndexToArrayIndex(position);
			int currentByte = sequence[arrayIndex];
			int shiftBy = shiftBy(position);
			int shifted = currentByte >>> shiftBy;
			int masked = shifted & bitMask();

			//If we could encode 4 compounds then our max masked value is 3
			if (masked > (compoundsPerDatatype() - 1)) {
				throw new IllegalStateException("Got a masked value of " + masked + "; do not understand values greater than " + (compoundsPerDatatype() - 1));
			}
			return getIndexToCompoundsLookup().get(masked);
		}

		/**
		 * Since bit encoding only supports a finite number of bases
		 * it is more than likely when processing sequence you will encounter a
		 * compound which is not covered by the encoding e.g. N in a 2bit sequence.
		 * You can override this to convert the unknown base into one you can
		 * process or store locations of unknown bases for a level of post processing
		 * in your subclass.
		 *
		 * @param compound Compound process
		 * @return Byte representation of the compound
		 * @throws IllegalStateException Done whenever this method is invoked
		 */
		protected byte processUnknownCompound(C compound, int position) throws IllegalStateException {
			throw new IllegalStateException("Do not know how to translate the compound " + compound + " to a " + bitsPerCompound() + "bit representation");
		}

		/**
		 * Returns a list of compounds the index position of which is used
		 * to translate from the byte representation into a compound.
		 */
		protected List<C> getIndexToCompoundsLookup() {
			if (indexToCompoundsLookup == null) {
				indexToCompoundsLookup = generateIndexToCompounds();
			}
			return indexToCompoundsLookup;
		}

		/**
		 * Returns a map which converts from compound to an integer representation
		 */
		protected Map<C, Integer> getCompoundsToIndexLookup() {
			if (compoundsToIndexLookup == null) {
				compoundsToIndexLookup = generateCompoundsToIndex();
			}
			return compoundsToIndexLookup;
		}

		/**
		 * Converting a biological index to the int which is used to store that
		 * position's data.
		 *
		 * <ul>
		 * <li>Assuming 2bit encoding using the 17 base in a sequence</li>
		 * <li>Convert into 0 index; 17 - 1 = 16</li>
		 * <li>Divide by the number of compounds per int; 16 / 16</li>
		 * <li>Floor the value; floor(1) = 1</li>
		 * </ul>
		 *
		 * Running this for position 13
		 *
		 * <ul>
		 * <li>13 - 1 = 12</li>
		 * <li>12 / 16 = 0.75</li>
		 * <li>floor(0.75) = 0</li>
		 * </ul>
		 */
		private int biologicalIndexToArrayIndex(int index) {
			return ((index - 1) / compoundsPerDatatype());
		}

		/**
		 * Convert from bio to 0 index, remainder & then multiply by 2
		 * <ul>
		 * <li>Using 2bit encoding and working with position 19</li>
		 * <li>19 is the 3rd position in the second int</li>
		 * <li>Means a shift of 4 into that int to get the right data out</li>
		 * <li>Also must convert into the non-bio index</li>
		 * <li>19 - 1 = 18</li>
		 * <li>18 % compoundsPerDatatype() (16) = 2</li>
		 * <li>2 * bits per compound (2) = 4</li>
		 * </ul>
		 */
		private byte shiftBy(int index) {
			return (byte) (((index - 1) % compoundsPerDatatype()) * bitsPerCompound());
		}

		/**
		 * Returns the compound set backing this store
		 */
		public CompoundSet<C> getCompoundSet() {
			return compoundSet;
		}

		public int getLength() {
			return length;
		}

		@Override
		public int hashCode() {
			if(hashcode == null) {
				int s = Hashcoder.SEED;
				s = Hashcoder.hash(s, sequence);
				s = Hashcoder.hash(s, indexToCompoundsLookup);
				s = Hashcoder.hash(s, compoundSet);
				hashcode = s;
			}
			return hashcode;
		}

		@Override
		@SuppressWarnings("unchecked")
		public boolean equals(Object o) {
			if(Equals.classEqual(this, o)) {
				BitArrayWorker<C> that = (BitArrayWorker<C>)o;
				return  Equals.equal(compoundSet, that.compoundSet) &&
						Equals.equal(indexToCompoundsLookup, that.indexToCompoundsLookup) &&
						Equals.equal(sequence, that.sequence);
			}
			return false;
		}
	}
}<|MERGE_RESOLUTION|>--- conflicted
+++ resolved
@@ -198,21 +198,6 @@
 		}
 		return false;
 	}
-
-<<<<<<< HEAD
-	public boolean equals(Sequence<C> o){
-
-			if(Equals.classEqual(this, o)) {
-				@SuppressWarnings("unchecked")
-				BitSequenceReader<C> that = (BitSequenceReader<C>)o;
-				return  Equals.equal(this.accession, that.accession) &&
-						Equals.equal(this.worker, that.worker);
-			}
-			return false;
-
-	}
-=======
->>>>>>> 7e0559b4
 
 	/**
 	 * The logic of working with a bit has been separated out into this class
