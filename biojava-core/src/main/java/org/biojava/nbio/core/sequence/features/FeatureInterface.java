/*
 *					BioJava development code
 *
 * This code may be freely distributed and modified under the
 * terms of the GNU Lesser General Public Licence.  This should
 * be distributed with the code.  If you do not have a copy,
 * see:
 *
 *	  http://www.gnu.org/copyleft/lesser.html
 *
 * Copyright for this code is held jointly by the individual
 * authors.  These should be listed in @author doc comments.
 *
 * For more information on the BioJava project and its aims,
 * or to join the biojava-l mailing list, visit the home page
 * at:
 *
 *	  http://www.biojava.org/
 *
 */

package org.biojava.nbio.core.sequence.features;

import java.util.List;
import java.util.Map;

import org.biojava.nbio.core.sequence.location.template.AbstractLocation;
import org.biojava.nbio.core.sequence.template.AbstractSequence;
import org.biojava.nbio.core.sequence.template.Compound;

/**
 * Interface class to handle describing arbitrary features. A feature can be found at multiple locations in a sequence such as
 * the surface of a protein where different sequence positions make up that feature. Ligand binding pocket is another example.
 * The location in its current form knows the start and stop position in a sequence and thus should contain knowledge about the
 * actual sequence.
 *
 * A feature can contain features to handle cases where a domain is a feature and the secondary structures covered by that domain
 * and other requirements for grouping.
 *
 * @author Scooter Willis <willishf at gmail dot com>
 * @author Paolo Pavan
 */
public interface FeatureInterface<S extends AbstractSequence<C>, C extends Compound> {

	/**
	 * Get the short description that can be used to describe the feature
	 * @return
	 */

	public String getShortDescription();

	/**
	 * Set the short description that can be used to describe the feature
	 * @param shortDescription
	 */

	public void setShortDescription(String shortDescription);

	  /**
	 * Get the description that can be used to describe the feature
	 * @return
	 */

	public String getDescription();


	  /**
	 * Set the description that can be used to describe the feature
	 * @return
	 */

	public void setDescription(String description);

		/**
	 * The location(s) of this feature where the location should contain a reference to parent and sequence etc.
	 * <p>
	 * The location may be complicated, or simply a range.
	 * The annotation is assumed to apply to all the region contained
	 * within the location.
	 *
	 * @return a Location anchoring this feature
	 */
	public AbstractLocation getLocations();

		/**
	 * The new location for this feature.
	 * <p>
	 * The location may be complicated or simply a range. The annotation is
	 * assumed to apply to the entire region contained within the location.
	 * Any values returned from methods that rely on the old location must
	 * not be affected.
	 *
	 * @param loc the new Location for this feature
	 *
	 */
	public void setLocation(AbstractLocation loc);

		/**
	 * The type of the feature.
	 *
	 * @return the type of this sequence
	 */
	public String getType();

	/**
	 * Change the type of this feature.
	 *
	 * @param type  new type String
	 *
	 */
	public void setType(String type);


		/**
	 * The source of the feature. This may be a program or process.
	 *
	 * @return the source, or generator
	 */
	public String getSource();

	/**
	 * Change the source of the FeatureInterface.
	 *
	 * @param source the new source String
	 *
	 */
	public void setSource(String source);

	/**
	 * Set the parent feature
	 * @param feature
	 */

	public void setParentFeature(FeatureInterface<S, C> feature);

	/**
	 * Get the parent feature
	 * @return
	 */

	public FeatureInterface<S, C> getParentFeature();

	/**
	 * Get the features contained by this feature
	 * @return
	 */

	public List<FeatureInterface<S, C>> getChildrenFeatures();

	/**
	 * Set the children features
	 * @param features
	 */
<<<<<<< HEAD

	public void setChildrenFeatures(List<FeatureInterface<S, C>> features);


		/**
	 * @return the userObject
	 */
	public Object getUserObject();

	/**
	 * @param userObject the userObject to set
	 */
	public void setUserObject(Object userObject);

    /* new feature interface methods for accessing qualifers and the new map 
     * see abstract feature for implementation 
     */
    /**
     * map implementation to store qualifiers where only qualifier hold its key and value pair
     * @return
     */
    public GenBankQualifierMap getQualifierMap();
    /**
     * get all qualifiers of this feature
     * @return
     */
    public Qualifier[] getQualifiers();
	/**
	 * overwrite qualifiermap
	 * @param qualifierMap
	 */
	public void setQualifierMap(GenBankQualifierMap qualifierMap);
	/**
	 * overwrite qualifiers 
	 * @param qualifiers
	 */
	public void setQualifiers(Qualifier[] qualifiers);
	/**
	 * overwrite this qualifier 
	 * @param qualifiers
	 */
	public void setQualifier(Qualifier q);
	/**
	 * add this qualifier
	 * @param qualifier
	 */
	public void addQualifier(Qualifier qualifier);
	/**
	 * add a bunch of qualifiers  
	 * @param qa
	 */
	public void addQualifiers(Qualifier[] qa);
    public Qualifier getQualifierByName(String qName);
    public Qualifier getFirstQualifierByValue(String value);
    public Qualifier[] getQualifiersByValue(String value);
	//DBreferenceInfo 
	/**
	 * returns the dbreferenceinfo of this feature, which can contain lots of 
	 * entries 
	 * * @return
	 */
    public DBReferenceInfo getAllDatabaseReferenceInfos();
	/**
	 * returns all databases of this feature in a string[]
	 * @return
	 */
	public String[] getAllDatabases();
	/**
	 * returns all sequence database references for all databases in a string[]
	 * for this feature 
	 * @return
	 */
	public String[] getAllDatabaseReferences();
	/**
	 * get database reference info #i as new DBReferenceInfo
	 * @param i
	 * @return
	 */
	public DBReferenceInfo getDatabaseReferenceInfo(int i); 
	/**
	 * get database #i 
	 * @param i
	 * @return
	 */
	public String getDatabase(int i);
	/**
	 * get sequence database reference #i
	 * @param i
	 * @return
	 */
	public String getDatabaseReference(int i);
	/**
	 * convenience method to point out that there are several
	 * @return
	 */
	public DBReferenceInfo getFirstDatabaseReferenceInfo();
	public String getFirstDatabaseReference();
	public String getFirstDatabase();
	public String getDatabaseReference(String database, int i);
	public String[] getAllDatabaseReferences(String database);
	public String getFirstDatabaseReference(String database);
	public void setDatabaseReferenceInfo(DBReferenceInfo dbRefI);
	public void addDatabaseReferenceInfo(DBReferenceInfo dbRefI);
	//old stuff to be removed
	/**
	 * 
	 * @param str
	 * @param q
	 * Deprecated use addQualifier(Qualifier q)
	 */
	@Deprecated
	public void addQualifier(String str, Qualifier q);
=======
>>>>>>> 90cc0828

	public void setChildrenFeatures(List<FeatureInterface<S, C>> features);


		/**
	 * @return the userObject
	 */
	public Object getUserObject();

	/**
	 * @param userObject the userObject to set
	 */
	public void setUserObject(Object userObject);

	/* new feature interface methods for accessing qualifers and the new map 
	 * see abstract feature for implementation 
	 */
	/**
	 * map implementation to store qualifiers where only qualifier hold its key and value pair
	 * @return
	 */
	public GenBankQualifierMap getQualifierMap();
	/**
	 * get all qualifiers of this feature
	 * @return
	 */
	public Qualifier[] getQualifiers();
	/**
	 * overwrite qualifiermap
	 * @param qualifierMap
	 */
	public void setQualifierMap(GenBankQualifierMap qualifierMap);
	/**
	 * overwrite qualifiers 
	 * @param qualifiers
	 */
	public void setQualifiers(Qualifier[] qualifiers);
	/**
	 * overwrite this qualifier 
	 * @param qualifiers
	 */
	public void setQualifier(Qualifier q);
	/**
	 * add this qualifier
	 * @param qualifier
	 */
	public void addQualifier(Qualifier qualifier);
	/**
	 * add a bunch of qualifiers  
	 * @param qa
	 */
	public void addQualifiers(Qualifier[] qa);
	public Qualifier getQualifierByName(String qName);
	public Qualifier getFirstQualifierByValue(String value);
	public Qualifier[] getQualifiersByValue(String value);
	//DBreferenceInfo
	/**
	 * returns the dbreferenceinfo of this feature, which can contain lots of 
	 * entries 
	 * * @return
	 */
	public DBReferenceInfo getAllDatabaseReferenceInfos();
	/**
	 * returns all databases of this feature in a string[]
	 * @return
	 */
	public String[] getAllDatabases();
	/**
	 * returns all sequence database references for all databases in a string[]
	 * for this feature 
	 * @return
	 */
	public String[] getAllDatabaseReferences();
	/**
	 * get database reference info #i as new DBReferenceInfo
	 * @param i
	 * @return
	 */
	public DBReferenceInfo getDatabaseReferenceInfo(int i); 
	/**
	 * get database #i 
	 * @param i
	 * @return
	 */
	public String getDatabase(int i);
	/**
	 * get sequence database reference #i
	 * @param i
	 * @return
	 */
	public String getDatabaseReference(int i);
	/**
	 * convenience method to point out that there are several
	 * @return
	 */
	public DBReferenceInfo getFirstDatabaseReferenceInfo();
	public String getFirstDatabaseReference();
	public String getFirstDatabase();
	public String getDatabaseReference(String database, int i);
	public String[] getAllDatabaseReferences(String database);
	public String getFirstDatabaseReference(String database);
	public void setDatabaseReferenceInfo(DBReferenceInfo dbRefI);
	public void addDatabaseReferenceInfo(DBReferenceInfo dbRefI);
	//old stuff to be removed
	/**
	 * 
	 * @param str
	 * @param q
	 * Deprecated use addQualifier(Qualifier q)
	 */
	@Deprecated
	public void addQualifier(String str, Qualifier q);
		
}<|MERGE_RESOLUTION|>--- conflicted
+++ resolved
@@ -151,12 +151,11 @@
 	 * Set the children features
 	 * @param features
 	 */
-<<<<<<< HEAD
 
 	public void setChildrenFeatures(List<FeatureInterface<S, C>> features);
 
 
-		/**
+	/**
 	 * @return the userObject
 	 */
 	public Object getUserObject();
@@ -166,19 +165,19 @@
 	 */
 	public void setUserObject(Object userObject);
 
-    /* new feature interface methods for accessing qualifers and the new map 
-     * see abstract feature for implementation 
-     */
-    /**
-     * map implementation to store qualifiers where only qualifier hold its key and value pair
-     * @return
-     */
-    public GenBankQualifierMap getQualifierMap();
-    /**
-     * get all qualifiers of this feature
-     * @return
-     */
-    public Qualifier[] getQualifiers();
+	/* new feature interface methods for accessing qualifers and the new map 
+	 * see abstract feature for implementation 
+	 */
+	/**
+	 * map implementation to store qualifiers where only qualifier hold its key and value pair
+	 * @return
+	 */
+	public GenBankQualifierMap getQualifierMap();
+	/**
+	 * get all qualifiers of this feature
+	 * @return
+	 */
+	public Qualifier[] getQualifiers();
 	/**
 	 * overwrite qualifiermap
 	 * @param qualifierMap
@@ -204,16 +203,16 @@
 	 * @param qa
 	 */
 	public void addQualifiers(Qualifier[] qa);
-    public Qualifier getQualifierByName(String qName);
-    public Qualifier getFirstQualifierByValue(String value);
-    public Qualifier[] getQualifiersByValue(String value);
-	//DBreferenceInfo 
+	public Qualifier getQualifierByName(String qName);
+	public Qualifier getFirstQualifierByValue(String value);
+	public Qualifier[] getQualifiersByValue(String value);
+	//DBreferenceInfo
 	/**
 	 * returns the dbreferenceinfo of this feature, which can contain lots of 
 	 * entries 
 	 * * @return
 	 */
-    public DBReferenceInfo getAllDatabaseReferenceInfos();
+	public DBReferenceInfo getAllDatabaseReferenceInfos();
 	/**
 	 * returns all databases of this feature in a string[]
 	 * @return
@@ -264,119 +263,5 @@
 	 */
 	@Deprecated
 	public void addQualifier(String str, Qualifier q);
-=======
->>>>>>> 90cc0828
-
-	public void setChildrenFeatures(List<FeatureInterface<S, C>> features);
-
-
-		/**
-	 * @return the userObject
-	 */
-	public Object getUserObject();
-
-	/**
-	 * @param userObject the userObject to set
-	 */
-	public void setUserObject(Object userObject);
-
-	/* new feature interface methods for accessing qualifers and the new map 
-	 * see abstract feature for implementation 
-	 */
-	/**
-	 * map implementation to store qualifiers where only qualifier hold its key and value pair
-	 * @return
-	 */
-	public GenBankQualifierMap getQualifierMap();
-	/**
-	 * get all qualifiers of this feature
-	 * @return
-	 */
-	public Qualifier[] getQualifiers();
-	/**
-	 * overwrite qualifiermap
-	 * @param qualifierMap
-	 */
-	public void setQualifierMap(GenBankQualifierMap qualifierMap);
-	/**
-	 * overwrite qualifiers 
-	 * @param qualifiers
-	 */
-	public void setQualifiers(Qualifier[] qualifiers);
-	/**
-	 * overwrite this qualifier 
-	 * @param qualifiers
-	 */
-	public void setQualifier(Qualifier q);
-	/**
-	 * add this qualifier
-	 * @param qualifier
-	 */
-	public void addQualifier(Qualifier qualifier);
-	/**
-	 * add a bunch of qualifiers  
-	 * @param qa
-	 */
-	public void addQualifiers(Qualifier[] qa);
-	public Qualifier getQualifierByName(String qName);
-	public Qualifier getFirstQualifierByValue(String value);
-	public Qualifier[] getQualifiersByValue(String value);
-	//DBreferenceInfo
-	/**
-	 * returns the dbreferenceinfo of this feature, which can contain lots of 
-	 * entries 
-	 * * @return
-	 */
-	public DBReferenceInfo getAllDatabaseReferenceInfos();
-	/**
-	 * returns all databases of this feature in a string[]
-	 * @return
-	 */
-	public String[] getAllDatabases();
-	/**
-	 * returns all sequence database references for all databases in a string[]
-	 * for this feature 
-	 * @return
-	 */
-	public String[] getAllDatabaseReferences();
-	/**
-	 * get database reference info #i as new DBReferenceInfo
-	 * @param i
-	 * @return
-	 */
-	public DBReferenceInfo getDatabaseReferenceInfo(int i); 
-	/**
-	 * get database #i 
-	 * @param i
-	 * @return
-	 */
-	public String getDatabase(int i);
-	/**
-	 * get sequence database reference #i
-	 * @param i
-	 * @return
-	 */
-	public String getDatabaseReference(int i);
-	/**
-	 * convenience method to point out that there are several
-	 * @return
-	 */
-	public DBReferenceInfo getFirstDatabaseReferenceInfo();
-	public String getFirstDatabaseReference();
-	public String getFirstDatabase();
-	public String getDatabaseReference(String database, int i);
-	public String[] getAllDatabaseReferences(String database);
-	public String getFirstDatabaseReference(String database);
-	public void setDatabaseReferenceInfo(DBReferenceInfo dbRefI);
-	public void addDatabaseReferenceInfo(DBReferenceInfo dbRefI);
-	//old stuff to be removed
-	/**
-	 * 
-	 * @param str
-	 * @param q
-	 * Deprecated use addQualifier(Qualifier q)
-	 */
-	@Deprecated
-	public void addQualifier(String str, Qualifier q);
 		
 }