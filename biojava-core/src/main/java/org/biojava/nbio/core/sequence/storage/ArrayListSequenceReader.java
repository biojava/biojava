--- conflicted
+++ resolved
@@ -85,20 +85,6 @@
 		return getSequenceAsString(1, getLength(), Strand.POSITIVE);
 	}
 
-<<<<<<< HEAD
-	public boolean equals(Sequence<C>other){
-		if ( parsedCompounds.size() != other.getAsList().size())
-			return false;
-
-		for ( int i = 0 ; i< parsedCompounds.size() ; i++){
-			if ( ! parsedCompounds.get(i).equalsIgnoreCase(other.getAsList().get(i)))
-				return false;
-		}
-
-		return true;
-	}
-=======
->>>>>>> 7e0559b4
 
 	/**
 	 *
