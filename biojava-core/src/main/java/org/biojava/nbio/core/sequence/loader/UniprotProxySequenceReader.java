--- conflicted
+++ resolved
@@ -76,13 +76,9 @@
 	private static final String TREMBLID_PATTERN = "[A-NR-Z][0-9]([A-Z][A-Z0-9]{2}[0-9]){1,2}";
 	public static final Pattern UP_AC_PATTERN = Pattern.compile("(" + SPID_PATTERN + "|" + TREMBLID_PATTERN + ")");
 
-<<<<<<< HEAD
 	public static final String DEFAULT_UNIPROT_BASE_URL = "https://www.uniprot.org";
 
 	private static String uniprotbaseURL = DEFAULT_UNIPROT_BASE_URL;
-=======
-	private static String uniprotbaseURL = "https://www.uniprot.org"; //"http://pir.uniprot.org";
->>>>>>> 99fda9d0
 	private static String uniprotDirectoryCache = null;
 	private String sequence;
 	private CompoundSet<C> compoundSet;
