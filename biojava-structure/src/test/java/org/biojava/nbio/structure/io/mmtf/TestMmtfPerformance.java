--- conflicted
+++ resolved
@@ -20,10 +20,6 @@
  */
 package org.biojava.nbio.structure.io.mmtf;
 
-<<<<<<< HEAD
-import org.biojava.nbio.structure.Structure;
-=======
->>>>>>> 407272c2
 import org.biojava.nbio.structure.io.PDBFileParser;
 import org.junit.Test;
 import org.slf4j.Logger;
@@ -37,10 +33,10 @@
 
 /**
  * Test the performance of MMTF format in BioJava.
- * 
+ *
  * @author Andreas Prlic
  * on 1/9/17.
- * 
+ *
  */
 public class TestMmtfPerformance {
 
@@ -65,17 +61,9 @@
 		// Create the byte array to hold the data
 		byte[] bytes = new byte[(int)length];
 
-<<<<<<< HEAD
-    // Returns the contents of the file in a byte array.
-    public static byte[] getBytesFromFile(File file) throws IOException {
-    	
-        // Get the size of the file
-        long length = file.length();
-=======
 		// Read in the bytes
 		int offset = 0;
 		int numRead = 0;
->>>>>>> 407272c2
 
 		InputStream is = new FileInputStream(file);
 		try {
