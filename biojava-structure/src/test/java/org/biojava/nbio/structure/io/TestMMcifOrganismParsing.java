/*
 *                    BioJava development code
 *
 * This code may be freely distributed and modified under the
 * terms of the GNU Lesser General Public Licence.  This should
 * be distributed with the code.  If you do not have a copy,
 * see:
 *
 *      http://www.gnu.org/copyleft/lesser.html
 *
 * Copyright for this code is held jointly by the individual
 * authors.  These should be listed in @author doc comments.
 *
 * For more information on the BioJava project and its aims,
 * or to join the biojava-l mailing list, visit the home page
 * at:
 *
 *      http://www.biojava.org/
 *
 * created at Aug 12, 2013
 * Author: ap3
 */

package org.biojava.nbio.structure.io;


import org.biojava.nbio.structure.EntityInfo;
import org.biojava.nbio.structure.Structure;
import org.biojava.nbio.structure.StructureException;
import org.biojava.nbio.structure.StructureIO;
import org.biojava.nbio.structure.align.util.AtomCache;
import org.junit.BeforeClass;
import org.junit.Test;

import java.io.IOException;

import static org.junit.Assert.assertEquals;
import static org.junit.Assert.assertNotNull;
import static org.junit.Assert.assertTrue;


public class TestMMcifOrganismParsing {



	@BeforeClass
	public static void setUp() throws Exception {

		AtomCache cache = new AtomCache();
		cache.setUseMmCif(true);
		StructureIO.setAtomCache(cache);
	}

	@Test
	public void test1STP() throws IOException, StructureException{
		String pdbId = "1stp";

		checkPDB(pdbId, "1895");

	}

	// removed this test, since entity 3 of 1a4w has no organism tax_id
	public void test1a4w() throws IOException, StructureException{
		String pdbId = "1a4w";

		checkPDB(pdbId, "9606");

	}

	@Test
	public void test4hhb() throws IOException, StructureException{
		String pdbId = "4hhb";

		checkPDB(pdbId, "9606");

	}

	@Test
	public void test3ZD6() throws IOException, StructureException {
		// a PDB ID that contains a synthetic entity
		String pdbId = "3zd6";

		checkPDB(pdbId, "9606");

	}


	private void checkPDB(String pdbId, String organismTaxId) throws IOException, StructureException {
		Structure s = StructureIO.getStructure(pdbId);

<<<<<<< HEAD
		assertNotNull(s.getEntityInformation());
		assertTrue(s.getEntityInformation().size() > 0);

		for ( EntityInfo c : s.getEntityInformation()) {
=======
		assertNotNull(s.getEntityInfos());
		assertTrue(s.getEntityInfos().size() > 0);

		for ( EntityInfo c : s.getEntityInfos()) {
>>>>>>> ed563e31
			if(c.getType().equals("polymer")) { 
				assertNotNull(c.getOrganismTaxId());
				if(pdbId.equals("3zd6")){
					if(c.getMolId()==2) {
						assertEquals(c.getOrganismTaxId(), "32630");
						continue;
					}
				}
				assertEquals(c.getOrganismTaxId(), organismTaxId);
			
			}
		}

	}

}<|MERGE_RESOLUTION|>--- conflicted
+++ resolved
@@ -88,17 +88,10 @@
 	private void checkPDB(String pdbId, String organismTaxId) throws IOException, StructureException {
 		Structure s = StructureIO.getStructure(pdbId);
 
-<<<<<<< HEAD
-		assertNotNull(s.getEntityInformation());
-		assertTrue(s.getEntityInformation().size() > 0);
-
-		for ( EntityInfo c : s.getEntityInformation()) {
-=======
 		assertNotNull(s.getEntityInfos());
 		assertTrue(s.getEntityInfos().size() > 0);
 
 		for ( EntityInfo c : s.getEntityInfos()) {
->>>>>>> ed563e31
 			if(c.getType().equals("polymer")) { 
 				assertNotNull(c.getOrganismTaxId());
 				if(pdbId.equals("3zd6")){
