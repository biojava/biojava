/*
 *                    BioJava development code
 *
 * This code may be freely distributed and modified under the
 * terms of the GNU Lesser General Public Licence.  This should
 * be distributed with the code.  If you do not have a copy,
 * see:
 *
 *      http://www.gnu.org/copyleft/lesser.html
 *
 * Copyright for this code is held jointly by the individual
 * authors.  These should be listed in @author doc comments.
 *
 * For more information on the BioJava project and its aims,
 * or to join the biojava-l mailing list, visit the home page
 * at:
 *
 *      http://www.biojava.org/
 *
 * Created on 26.04.2004
 * @author Andreas Prlic
 *
 */
package org.biojava.nbio.structure;

import org.biojava.nbio.structure.PDBId.PDBIdException;
import org.biojava.nbio.structure.io.FileConvert;
import org.biojava.nbio.structure.io.PDBFileReader;

import java.io.Serializable;
import java.util.List;


/**
 *
 * Interface for a structure object. Provides access to the data of a PDB file.
 *
 * A structure object allows to access the PDB header information as well
 * as to the data from the ATOM records. The header information is
 * currently available through the following objects:
 * <ul>
 * <li>{@link PDBHeader}</li>
 * <li>{@link DBRef}</li>
 * <li>{@link EntityInfo}</li>
 * </ul>
 *
 * The structure object provides access to the data from the ATOM records through
 * a hierarchy of sub-object:
 * <pre>
 * Structure
 *         |
 *         {@link Chain}
 *             |
 *             {@link Group}
 *                 |
 *                 {@link Atom}
 * </pre>
 *
 * For more documentation on how to work with the Structure API please
 * see <a href="http://biojava.org/wiki/BioJava:CookBook#Protein_Structure" target="_top">
 * http://biojava.org/wiki/BioJava:CookBook#Protein_Structure</a>
 *
 * <p>
 *  The tutorial for the BioJava structure modules can be found at <a href="https://github.com/biojava/biojava3-tutorial/tree/master/structure">github</a>.
 * </p>
 *
 *
 * <hr/>
 * </hr>
 * <p>
 * Q: How can I get a Structure object from a PDB file?
 * </p>
 * <p>
 * A:
 * </p>
 * <pre>
 *  {@link Structure} loadStructure(String pathToPDBFile){
 * 		{@link PDBFileReader} pdbreader = new {@link PDBFileReader}();
 *
 * 		{@link Structure} structure = null;
 * 		try{
 * 			structure = pdbreader.getStructure(pathToPDBFile);
 * 			System.out.println(structure);
 * 		} catch (IOException e) {
 * 			e.printStackTrace();
 * 		}
 * 		return structure;
 * 	}
 *  </pre>
 *
 * <hr>
 * </hr>
 * <p>
 * Q: How can I calculate Phi and Psi angles of AminoAcids?
 * </p>
 * <p>
 * A:
 * </p>
 * <pre>
 *  void calcPhiPsi({@link Structure} structure){
 *
 *
 * 		// get the first chain from the structure
 *
 * 		{@link Chain} chain  = structure.getChain(0);
 *
 * 		// A protein chain consists of a number of groups. These can be either
 * 		// {@link AminoAcid}, {@link HetatomImpl Hetatom} or {@link NucleotideImpl Nucleotide} groups.
 * 		//
 * 		// Note: BioJava provides access to both the ATOM and SEQRES data in a PDB file.
 * 		// since we are interested in doing calculations here, we only request the groups
 * 		// from the ATOM records
 *
 * 		//  get the Groups of the chain that are AminoAcids.
 * 		List<Group> groups = chain.getAtomGroups(GroupType.AMINOACID);
 *
 * 		{@link AminoAcid} a;
 * 		{@link AminoAcid} b;
 * 		{@link AminoAcid} c ;
 *
 * 		for ( int i=0; i < groups.size(); i++){
 *
 * 			// since we requested only groups of type AMINOACID they will always be amino acids
 * 			// Nucleotide and Hetatom groups will not be present in the groups list.
 *
 * 			b = ({@link AminoAcid})groups.get(i);
 *
 * 			double phi =360.0;
 * 			double psi =360.0;
 *
 * 			if ( i > 0) {
 * 				a = ({@link AminoAcid})groups.get(i-1) ;
 * 				try {
 *
 * 					// the Calc class provides utility methods for various calculations on
 * 					// structures, groups and atoms
 *
 * 					phi = {@link Calc}.getPhi(a,b);
 * 				} catch ({@link StructureException} e){
 * 					e.printStackTrace();
 * 					phi = 360.0 ;
 * 				}
 * 			}
 * 			if ( i < groups.size()-1) {
 * 				c = ({@link AminoAcid})groups.get(i+1) ;
 * 				try {
 * 					psi = {@link Calc}.getPsi(b,c);
 * 				}catch ({@link StructureException} e){
 * 					e.printStackTrace();
 * 					psi = 360.0 ;
 * 				}
 * 			}
 *
 * 			System.out.print(b.getPDBCode() + " " + b.getPDBName() + ":"  );
 *
 * 			System.out.println(String.format("\tphi: %+7.2f psi: %+7.2f", phi, psi));
 *
 * 		}
 * </pre>
 * <hr>
 * </hr>
 *
 *
 *
 *
 * @author Andreas Prlic
 * @since 1.4
 * @version %I% %G%
 */
public interface Structure extends Cloneable, Serializable {


	/**
	 * Return an identical copy of this Structure object
	 *
	 * @return identical copy of this Structure object
	 */
	Structure clone();

	/**
	 * String representation of object.
	 */
	@Override
	String toString();

	/**
	 * Set biological name of Structure .
	 *
	 * @param name  a String specifying the biological name of the Structure
	 * @see #getName
	 */
	void setName(String name);

	/**
	 * Get biological name of Structure.
	 *
	 * @return a String representing the biological name of the Structure
	 * @see #setName
	 */
	String getName();

	/**
	 * Get an identifier corresponding to this structure
	 * @return The StructureIdentifier used to create this structure
	 */
	StructureIdentifier getStructureIdentifier();

	/**
	 * Set the identifier corresponding to this structure
	 * @param structureIdentifier the structureIdentifier corresponding to this structure
	 */
	void setStructureIdentifier(StructureIdentifier structureIdentifier);

	/**
	 * Return number of polymer Chains in this Structure for first model.
	 * @return the number of polymer Chains in this Structure
	 */
	int size() ;

	/**
	 * Return number of chains of model.
	 *
	 * @param modelnr  an int specifying the number of the Model that should be used
	 * @return an int representing the number of Chains in this Model
	 */
	int size(int modelnr);

	/**
	 * Return the number of models .
	 * In this implementation also XRAY structures have "1 model", since
	 * model is the container for the chains.
	 * to test if a Structure is an NMR structure use {@link #isNmr()}.
	 *
	 * @return an int representing the number of models in this Structure
	 * @see #isNmr()
	 */
	int nrModels() ;

	/**
	 * Test if this structure is an NMR structure.
	 *
	 * @return true if this Structure has been solved by NMR
	 * @see #nrModels()
	 */
	boolean isNmr() ;

	/**
	 * Test if this structure is a crystallographic structure, i.e. it is an asymmetric unit
	 * from which it is possible to reconstruct the crystal lattice given cell parameters and
	 * space group.
	 *
	 * @return true if crystallographic, false otherwise
	 */
	boolean isCrystallographic();

	/**
	 * Add a new model.
	 *
	 * @param model  a List object containing the Chains of the new Model
	 */
	void addModel(List<Chain> model);


	/**
	 * A convenience function if one wants to edit and replace the
	 * models in a structure. Allows to set (replace) the model at position
	 * with the new List of Chains.
	 * @param position starting at 0
	 * @param model list of chains representing a model
	 */
	void setModel(int position, List<Chain> model);

	/**
	 * Retrieve all Chains belonging to a model .
	 * @see #getChains(int modelnr)
	 *
	 * @param modelnr  an int
	 * @return a List object containing the Chains of Model nr. modelnr
	 */
	List<Chain> getModel(int modelnr);

	/**
	 * Retrieve all chains for the first model.
	 * This is the same as getChains(0);
	 * @see #getModel(int modelnr)
	 * @see #getChains(int modelnr)
	 *
	 * @return a List object containing the Chains of Model nr. modelnr
	 */
	List<Chain> getChains();

	/**
	 * Set the chains of a structure, if this is a NMR structure,
	 * this will only set model 0.
	 *
	 * @see #setChains(int, List)
	 *
	 * @param chains the list of chains for this structure.
	 */
	void setChains(List<Chain> chains);

	/**
	 * Retrieve all chains of a model.
	 * @see #getModel
	 *
	 * @param modelnr  an int
	 * @return a List object containing the Chains of Model nr. modelnr
	 */
	List<Chain> getChains(int modelnr);

	/**
	 * Set the chains for a model
	 * @param chains the chains for a model
	 * @param modelnr the number of the model
	 */
	void setChains( int modelnr, List<Chain> chains);

	/**
	 * Return all polymeric chains for the first model
	 *
	 * @return all polymeric chains.
	 * @since 5.0
	 */
	List<Chain> getPolyChains();

	/**
	 * Return all polymeric chains for the given model index.
	 * @param modelIdx the model index
	 * @return all polymeric chains.
	 * @since 5.0
	 */
	List<Chain> getPolyChains(int modelIdx);

	/**
	 * Return all non-polymeric chains for the first model
	 *
	 * @return all non-polymeric chains.
	 * @since 5.0
	 */
	List<Chain> getNonPolyChains();

	/**
	 * Return all non-polymeric chains for the given model index.
	 *
	 * @param modelIdx the model index
	 * @return all non-polymeric chains.
	 * @since 5.0
	 */
	List<Chain> getNonPolyChains(int modelIdx);

	/**
	 * Return all water chains for the first model
	 * @return
	 * @since 5.0
	 */
	List<Chain> getWaterChains();

	/**
	 * Return all water chains for the given model index
	 * @param modelIdx
	 * @return
	 * @since 5.0
	 */
	List<Chain> getWaterChains(int modelIdx);

	/**
	 * Add a new chain to the first model
	 *
	 * @param chain  a Chain object
	 */
	void addChain(Chain chain);

	/**
	 * Add a new chain to the model specified by the given index
	 *
	 * @param chain    a Chain object
	 * @param modelnr  an int specifying to which model the Chain should be added
	 */
	void addChain(Chain chain, int modelnr);

	/**
	 * Retrieve a chain by its index within the Structure .
	 *
	 * @param chainIndex the index of the desired chain in the structure
	 * @return a Chain object
	 */
	Chain getChainByIndex(int chainIndex);

	/**
	 * Retrieve a chain by its indices within the Structure and model.
	 *
	 * @param chainIndex the index of the desired chain in the structure
	 * @param modelnr the model the desired chain is in
	 * @return a Chain object
	 */
	Chain getChainByIndex(int modelnr, int chainIndex);

	/**
	 * Check if a chain with the chainId aymId is contained in this structure.
	 *
	 * @param asymId the Id of the chain
	 * @return true if a chain with the id asymId is found
	 */
	boolean hasChain(String asymId);

	/**
	 * Check if a non polymeric chain with chainId asymId is contained in the structure.
	 *
	 * @param asymId the id of the chain
	 * @return true if a nonpolymeric chain with the asymId is found
	 * @since 5.0
	 */
	boolean hasNonPolyChain(String asymId);


	/**
	 * Check if a chain  with chain name authId is contained in the structure
	 *
	 * @param authId the chain name
	 * @return true if a chain with the name authId is found
	 */
	boolean hasPdbChain(String authId) ;

	/**
	 * Request a particular group from a structure.
	 * by default considers only the first model in the structure.
	 * @param authId the name of the chain to use
	 * @param pdbResnum the PDB residue number of the requested group
	 * @return Group the requested Group
	 * @throws StructureException
	 */
	Group findGroup(String authId, String pdbResnum) throws StructureException;

	/**
	 * Request a particular group from a structure.
	 * considers only model nr X. count starts with 0.
	 * @param authId the chain name of the chain to use
	 * @param pdbResnum the PDB residue number of the requested group
	 * @param modelnr the number of the model to use
	 * @return Group the requested Group
	 * @throws StructureException
	 */
	Group findGroup(String authId, String pdbResnum, int modelnr) throws StructureException;

	/**
	 * Retrieve a Chain (polymeric, non-polymeric or water) based on
	 * the 'internal' chain id (asymId) for the first model
	 * @param asymId the asymId (chainId)
	 * @return
	 * @see #getPolyChain(String)
	 * @see #getNonPolyChain(String)
	 * @see #getWaterChain(String)
	 */
	Chain getChain(String asymId);

	/**
	 * Retrieve a Chain (polymeric, non-polymeric or water) based on
	 * the 'internal' chain id (asymId) for the given model index
	 * @param asymId the asymId (chainId)
	 * @param modelIdx the index of the required model (0-based)
	 * @return
	 * @see #getPolyChain(String, int)
	 * @see #getNonPolyChain(String, int)
	 * @see #getWaterChain(String, int)
	 */
	Chain getChain(String asymId, int modelIdx);

	/**
	 * Retrieve a polymeric Chain based on the 'internal' chain
	 * id (asymId) for the first model
	 *
	 * <p>See {@link #getPolyChainByPDB(String)} for a similar
	 * method using the chain name (authId).
	 * @param asymId the asymId (chainId)
	 * @return a polymeric Chain or null if it can't be found
	 * @since 5.0
	 */
	Chain getPolyChain(String asymId);

	/**
	 * Retrieve a polymeric Chain based on the 'internal' chain
	 * id (asymId) for the given model index
	 *
	 * <p>See {@link #getPolyChainByPDB(String, int)} for a similar
	 * method using the chain name (authId).
	 * @param asymId the asymId (chainId)
	 * @param modelIdx the index of the required model (0-based)
	 * @return a polymeric Chain or null if it can't be found
	 * @since 5.0
	 */
	Chain getPolyChain(String asymId, int modelIdx);

	/**
	 * Retrieve a polymeric Chain based on the 'public' chain
	 * name (authId) for the first model
	 *
	 * <p>See {@link #getPolyChain(String)} for a similar
	 * method using the chain id (asymId).
	 * @param authId the author id (chainName, public chain id)
	 * @return a polymeric Chain or null if it can't be found
	 * @since 5.0
	 */
	Chain getPolyChainByPDB(String authId);

	/**
	 * Retrieve a polymeric Chain based on the 'public' chain
	 * name (authId) for the given model index.
	 *
	 * <p>See {@link #getPolyChain(String, int)} for a similar
	 * method using the chain id (asymId).
	 * @param authId the author id (chainName, public chain id)
	 * @param modelIdx the index of the required model (0-based)
	 * @return a polymeric Chain or null if it can't be found
	 * @since 5.0
	 *
	 */
	Chain getPolyChainByPDB(String authId, int modelIdx);


	/**
	 * Retrieve a non-polymeric Chain based on the 'internal' chain
	 * id (asymId) for the first model
	 * @param asymId the asymId (chainId)
	 * @return a non-polymeric chain or null if it can't be found
	 * @since 5.0
	 */
	Chain getNonPolyChain(String asymId);

	/**
	 * Retrieve a non-polymeric Chain based on the 'internal' chain
	 * id (asymId) for the given model index
	 * @param asymId the asymId (chainId)
	 * @param modelIdx the index of the required model (0-based)
	 * @return a non-polymeric Chain or null if it can't be found
	 * @since 5.0
	 */
	Chain getNonPolyChain(String asymId, int modelIdx);

	/**
	 * Retrieve all non-polymeric Chains corresponding to the given 'public' chain
	 * name (authId) for the first model.
	 * @param authId the author id (chainName, public chain id)
	 * @return a list of non-polymeric Chains, if none found the list will be empty
	 * @since 5.0
	 */
	List<Chain> getNonPolyChainsByPDB(String authId);

	/**
	 * Retrieve all non-polymeric Chains corresponding to the 'public' chain
	 * name (authId) and the given model index.
	 * @param authId the author id (chainName, public chain id)
	 * @param modelIdx the index of the required model (0-based)
	 * @return a list of non-polymeric Chains, if none found the list will be empty
	 * @since 5.0
	 */
	List<Chain> getNonPolyChainsByPDB(String authId, int modelIdx);

	/**
	 * Retrieve a water Chain based on the 'internal' chain id (asymId)
	 * for the first model
	 * @param asymId the asymId (chainId)
	 * @return a water Chain or null if it can't be found
	 * @since 5.0
	 */
	Chain getWaterChain(String asymId);

	/**
	 * Retrieve a water chain based on the 'internal' chain id (asymId)
	 * for the given model index
	 * @param asymId the asymId (chainId)
	 * @param modelIdx the index of the required model (0-based)
	 * @return
	 * @since 5.0
	 */
	Chain getWaterChain(String asymId, int modelIdx);

	/**
	 * Retrieve a water Chain based on the 'public' chain name (authId)
	 * for the first model
	 * @param authId the author id (chainName, public chain id)
	 * @return
	 * @since 5.0
	 */
	Chain getWaterChainByPDB(String authId);

	/**
	 * Retrieve a water Chain based on the 'public' chain name (authId)
	 * for the given model index
	 * @param authId the author id (chainName, public chain id)
	 * @param modelIdx the index of the required model (0-based)
	 * @return
	 * @since 5.0
	 */
	Chain getWaterChainByPDB(String authId, int modelIdx);


	/**
	 * Create a String that contains this Structure's contents in PDB file format.
	 *
	 * @return a String that looks like a PDB file
	 * @see FileConvert
	 */
	String toPDB();

	/**
	 * Create a String that contains this Structure's contents in MMCIF file format.
	 * @return a String representation of the Structure object in mmCIF.
	 */
	String toMMCIF();

	/**
	 * Set the EntityInfo
	 *
	 * @param molList list of entityinfo objects
	 */
	void setEntityInfos(List<EntityInfo> molList);

	/**
	 * Get all the EntityInfo for this Structure.
	 *
	 * @return a list of EntityInfos
	 */
	List<EntityInfo> getEntityInfos();

	/**
	 * Add an EntityInfo to this Structure
	 */
	void addEntityInfo(EntityInfo entityInfo);

	/**
	 * Set the list of database references for this structure
	 * @param dbrefs list of DBRef objects
	 *
	 */
	void setDBRefs(List<DBRef> dbrefs);

	/**
	 * Get the list of database references
	 *
	 * @return list of DBRef objects
	 */
	List<DBRef> getDBRefs();

	/**
	 * Request a particular entity by its entity id (mol id in legacy PDB format)
	 *
	 * @param entityId the number of the entity
	 * @return an entity, or null if the molId was not found
	 */
	EntityInfo getEntityById(int entityId);

	/**
	 * Return the header information for this PDB file.
	 * <b>N.B.</b> Take care when you blindly use the returned object from this method,
	 * because it might be null in some cases.
	 *
	 * @return the PDBHeader object
	 */
	PDBHeader getPDBHeader();

	/**
	 * Return whether or not the entry has an associated journal article
	 * or ation. The JRNL section is not mandatory and thus may not be
	 * present.
	 * @return flag if a JournalArticle has been found.
	 */
	boolean hasJournalArticle();

	/**
	 * Get the associated publication as defined by the JRNL records in a PDB
	 * file.
	 * @return a JournalArticle
	 */
	JournalArticle getJournalArticle();

	/**
	 * Set the associated publication as defined by the JRNL records in a PDB
	 * file.
	 * @param journalArticle a JournalArticle object
	 */
	void setJournalArticle(JournalArticle journalArticle);

	/**
	 * Get the list of disulfide Bonds as they have been defined in the PDB files
	 *
	 * @return a list of Bonds
	 */
	List<Bond> getSSBonds();

	/**
	 * Set the list of SSBonds for this structure
	 *
	 * @param ssbonds
	 */
	void setSSBonds(List<Bond> ssbonds);

	/**
	 * Add a single disulfide Bond to this structure
	 *
	 * @param ssbond a disulfide bond
	 */
	void addSSBond(Bond ssbond);

	/**
	 * Set the the header information for this PDB file
	 *
	 * @param header the PDBHeader object
	 */
	void setPDBHeader(PDBHeader header);

	/**
	 * @param sites the sites to set in the structure
	 */
	void setSites(List<Site> sites);

	/**
	 * @return the sites contained in this structure
	 */
	List<Site> getSites();

	/**
	 * Set a flag to indicate if this structure is a biological assembly
	 * @param biologicalAssembly true if biological assembly, otherwise false
	 * @since 3.2
	 */
	void setBiologicalAssembly(boolean biologicalAssembly);

	/**
	 * Get flag that indicates if this structure is a biological assembly
	 * @return  true if biological assembly, otherwise false
	 * @since 3.2
	 */
	boolean isBiologicalAssembly();

	/**
	 * Set crystallographic information for this structure
	 * @param crystallographicInfo crystallographic information
	 * @since 3.2
	 */
	void setCrystallographicInfo(PDBCrystallographicInfo crystallographicInfo);

	/**
	 * Get crystallographic information for this structure
	 * @return PDBCrystallographicInfo crystallographic information
	 * @since 3.2
	 */
	PDBCrystallographicInfo getCrystallographicInfo();

	/**
	 * Resets all models of this Structure
	 * @since 4.0.1
	 */
	void resetModels();

	/**
	 * Get a string representing this structure's contents. The following places
	 * are searched for a non-null value, with the first being returned:
	 * <ol>
	 * <li>{@link #getStructureIdentifier()}.getIdentifier(), which should give
	 *     the string originally used to create the structure
	 * <li>{@link #getName()}
	 * <li>A combination of {@link #getPDBCode()} with a heuristic description
	 *     of the residue ranges, in {@link SubstructureIdentifier} format.
	 * </ol>
	 * @return A {@link SubstructureIdentifier}-format string describing the residue ranges in this structure
	 * @since The behavior of this method changed in BioJava 4.2. Previously it
	 *  returned the same value as {@link #getPDBCode()}
	 */
	String getIdentifier();
	
<<<<<<< HEAD
	/**
	 * Gets the keywords (KEYWODS) record of the structure
	 * @return The keywords in a <code>List&lt;String&gt;</code>
	 * @since 6.0.0
	 */
	List<String> getKeywords();
	
	/**
	 * Sets the KEYWODS record of the structure.
	 * @param keywords The keywords in a <code>List&lt;String&gt; to set.</code>
	 * @since 6.0.0
	 */
	void setKeywords(List<String> keywords);

	/**
	 * Get PDB code of structure.
	 *
	 * @return a String representing the PDBCode value
	 * @see #setPDBCode
	 * @deprecated use {@link #getPDBId()} to get a {@link PDBId} object or getPDBId().getId() to get a {@link String}
	 */
	String getPDBCode () ;

	/**
	 * Set PDB code of structure .
	 *
	 * @param pdb_id  a String specifying the PDBCode
	 * @throws PDBIdException 
	 * @see #getPDBCode
	 * @deprecated use {@link #setPDBCode(PDBId)}
	 */
	void setPDBCode (String pdb_id) throws PDBIdException ;



	/**
	 * Returns the PDB identifier associated with this StructureIdentifier.
	 * @return the {@link PDBId} object
	 * @since 6.0.0
	 */
	PDBId getPDBId();
	
	
	/**Sets the {@link PDBId} identifier associated with this structure.
	 * @param pdbId the {@link PDBId} identifier object to set
	 * @since 6.0.0
	 */
	void setPDBId(PDBId pdbId);

=======
>>>>>>> 7c12c61d
}<|MERGE_RESOLUTION|>--- conflicted
+++ resolved
@@ -767,21 +767,6 @@
 	 *  returned the same value as {@link #getPDBCode()}
 	 */
 	String getIdentifier();
-	
-<<<<<<< HEAD
-	/**
-	 * Gets the keywords (KEYWODS) record of the structure
-	 * @return The keywords in a <code>List&lt;String&gt;</code>
-	 * @since 6.0.0
-	 */
-	List<String> getKeywords();
-	
-	/**
-	 * Sets the KEYWODS record of the structure.
-	 * @param keywords The keywords in a <code>List&lt;String&gt; to set.</code>
-	 * @since 6.0.0
-	 */
-	void setKeywords(List<String> keywords);
 
 	/**
 	 * Get PDB code of structure.
@@ -818,6 +803,4 @@
 	 */
 	void setPDBId(PDBId pdbId);
 
-=======
->>>>>>> 7c12c61d
 }