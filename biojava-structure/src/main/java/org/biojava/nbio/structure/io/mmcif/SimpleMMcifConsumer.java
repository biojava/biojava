--- conflicted
+++ resolved
@@ -52,6 +52,7 @@
 import org.biojava.nbio.structure.SSBondImpl;
 import org.biojava.nbio.structure.SeqMisMatch;
 import org.biojava.nbio.structure.SeqMisMatchImpl;
+import org.biojava.nbio.structure.Site;
 import org.biojava.nbio.structure.Structure;
 import org.biojava.nbio.structure.StructureException;
 import org.biojava.nbio.structure.StructureImpl;
@@ -92,6 +93,8 @@
 import org.biojava.nbio.structure.io.mmcif.model.StructRef;
 import org.biojava.nbio.structure.io.mmcif.model.StructRefSeq;
 import org.biojava.nbio.structure.io.mmcif.model.StructRefSeqDif;
+import org.biojava.nbio.structure.io.mmcif.model.StructSite;
+import org.biojava.nbio.structure.io.mmcif.model.StructSiteGen;
 import org.biojava.nbio.structure.io.mmcif.model.Symmetry;
 import org.biojava.nbio.structure.quaternary.BioAssemblyInfo;
 import org.biojava.nbio.structure.quaternary.BiologicalAssemblyBuilder;
@@ -822,16 +825,12 @@
 				}
 			}
 		}
-<<<<<<< HEAD
 		
 		createSSBonds();
-		
-=======
 
 		// Do structure.setSites(sites) after any chain renaming to be like PDB.
 		addSites();
->>>>>>> a6b34a4b
-
+		
 		// to make sure we have Compounds linked to chains, we call getCompounds() which will lazily initialise the
 		// compounds using heuristics (see CompoundFinder) in the case that they were not explicitly present in the file
 		List<Compound> compounds = structure.getCompounds();
@@ -1887,7 +1886,6 @@
 		this.structConn.add(structConn);
 	}
 
-<<<<<<< HEAD
 	private void createSSBonds() {
 		List<SSBond> bonds = structure.getSSBonds();
 		if (bonds == null) bonds = new ArrayList<SSBond>();
@@ -1959,8 +1957,7 @@
 		// Could not find.
 		return null;
 	}
-}
-=======
+
 	@Override
 	public void newStructSiteGen(StructSiteGen siteGen) { this.structSiteGens.add(siteGen);	}
 
@@ -2029,7 +2026,6 @@
 					}
 
 					boolean addSite = false;
->>>>>>> a6b34a4b
 
 					// 3. add this residue to the site.
 					if (site == null) {
