--- conflicted
+++ resolved
@@ -195,26 +195,15 @@
 	 * @param entityInfo the EntityInfo
 	 * @see #getEntityInfo()
 	*/
-<<<<<<< HEAD
-	public void setCompound(EntityInfo compound);
-=======
 	public void setEntityInfo(EntityInfo entityInfo);
->>>>>>> 71b360db
 
 	/**
 	 * Returns the EntityInfo for this chain.
 	 *
-<<<<<<< HEAD
-	 * @return the Compound object
-	 * @see #setCompound(EntityInfo)
-	 */
-	public EntityInfo getCompound();
-=======
 	 * @return the EntityInfo object
 	 * @see #setEntityInfo(EntityInfo)
 	 */
 	public EntityInfo getEntityInfo();
->>>>>>> 71b360db
 
 	/**
 	 * Sets the name of this chain (Chain id in PDB file ).
