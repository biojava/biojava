/*
 *                    BioJava development code
 *
 * This code may be freely distributed and modified under the
 * terms of the GNU Lesser General Public Licence.  This should
 * be distributed with the code.  If you do not have a copy,
 * see:
 *
 *      http://www.gnu.org/copyleft/lesser.html
 *
 * Copyright for this code is held jointly by the individual
 * authors.  These should be listed in @author doc comments.
 *
 * For more information on the BioJava project and its aims,
 * or to join the biojava-l mailing list, visit the home page
 * at:
 *
 *      http://www.biojava.org/
 *
 * Created on Jun 16, 2010
 * Author: ap3 
 *
 */

package org.biojava.nbio.structure.io;

import java.io.Serializable;

import org.biojava.nbio.structure.AminoAcid;
import org.biojava.nbio.structure.io.mmcif.ChemCompGroupFactory;
import org.slf4j.Logger;
import org.slf4j.LoggerFactory;

/** A class that configures parameters that can be sent to the PDB file parsers
 * 
 * <ul>
 * <li> {@link #setParseCAOnly(boolean)} - parse only the Atom records for C-alpha atoms</li>
 * <li> {@link #setParseSecStruc(boolean)} - a flag if the secondary structure information from the PDB file (author's assignment) should be parsed.
 *      If true the assignment can be accessed through {@link AminoAcid}.getSecStruc(); </li>
 * <li> {@link #setAlignSeqRes(boolean)} - should the AminoAcid sequences from the SEQRES
 *      and ATOM records of a PDB file be aligned? (default:yes)</li>
 *  <li> {@link# setUpdateRemediatedFiles} - Shall local files be automatically be replaced with the 
 *  latest version of remediated PDB files? Default: no </li>    
 * </ul>
 * 
 * @author Andreas Prlic
 *
 */
public class FileParsingParameters implements Serializable
{

	private static final Logger logger = LoggerFactory.getLogger(FileParsingParameters.class);
	
	
	private static final long serialVersionUID = 5878292315163939027L;



	/** 
	 * Flag to detect if the secondary structure info should be read
	 * 
	 */
	boolean parseSecStruc;

	/** Flag to control if SEQRES and ATOM records should be aligned
	 * 
	 */
	boolean alignSeqRes;

	
	/** Should we create connections instead of bonds for ligands?
	 *
	 */
	boolean createConects;

	/** Flag to control if the chemical component info should be downloaded while parsing the files. (files will be cached).
	 * 
	 */
	boolean loadChemCompInfo;

	/** Set the flag to only read in Ca atoms - this is useful for parsing large structures like 1htq.
	 *
	 */
	boolean parseCAOnly;

	/** Flag to parse header only
	 * 
	 */
	boolean headerOnly;


	/** 
	 * Update locally cached files to the latest version of remediated files
	 */
	boolean updateRemediatedFiles;

	private boolean storeEmptySeqRes;

	/** 
	 * The maximum number of atoms that will be parsed before the parser switches to a CA-only
	 * representation of the PDB file. If this limit is exceeded also the SEQRES groups will be
	 * ignored.
	 */
	public static final int ATOM_CA_THRESHOLD = 500000;

	int atomCaThreshold;


	/** 
	 * Should we parse the biological assembly information from a file?
	 */
	boolean parseBioAssembly;
	
	/**
	 * Should we create bonds between atoms when parsing a file?
	 */
	private boolean createAtomBonds;

	/**
	 * Should we create charges on atoms when parsing a file?
	 */	
	private boolean createAtomCharges;
	/**  
	 * The maximum number of atoms we will add to a structure,
     * this protects from memory overflows in the few really big protein structures.
	 */
	public static final int MAX_ATOMS = Integer.MAX_VALUE; // no limit, we don't want to truncate molecules, but the user should make sure there is more memory available
	//public static final int MAX_ATOMS = 700000; // tested with java -Xmx300M
	
	int maxAtoms ;

	String[] fullAtomNames;

	public FileParsingParameters(){
		setDefault();
	}

	public void setDefault(){

		parseSecStruc = false;

		// by default we now do NOT align Atom and SeqRes records
		alignSeqRes   = false;
		parseCAOnly = false;

		// don't download ChemComp dictionary by default.
		setLoadChemCompInfo(false);
		headerOnly = false;

		storeEmptySeqRes = false;

		updateRemediatedFiles = false;
		fullAtomNames = null;

		maxAtoms = MAX_ATOMS;

		atomCaThreshold = ATOM_CA_THRESHOLD;

		parseBioAssembly = false;
		
		createAtomBonds = false;
		
<<<<<<< HEAD
		createConects = false;
=======
		createAtomCharges = true;
>>>>>>> 2bf0a9f8
	}

	/** 
	 * Is secondary structure assignment being parsed from the file?
	 * default is null
	 * @return boolean if HELIX STRAND and TURN fields are being parsed
	 */
	public boolean isParseSecStruc() {
		return parseSecStruc;
	}

	/** 
	 * A flag to tell the parser to parse the Author's secondary structure assignment from the file
	 * default is set to false, i.e. do NOT parse.
	 * @param parseSecStruc if HELIX STRAND and TURN fields are being parsed
	 */
	public void setParseSecStruc(boolean parseSecStruc) {
		this.parseSecStruc = parseSecStruc;
	}



	/** Should the chemical component information be automatically downloaded from the web?
	 * If set to false, a limited set of ChemComps is being used.
	 * @return flag if the data should be loaded
	 */
	public boolean isLoadChemCompInfo()
	{
		return loadChemCompInfo;
	}

	/** Sets if chemical component defintions should be loaded or not.
	 * The decision from where the definitions are obtained is
	 * in the static variable inside {@link ChemCompGroupFactory}. 
	 * 
	 * @param loadChemCompInfo flag
	 */
	public void setLoadChemCompInfo(boolean loadChemCompInfo) {

		if (loadChemCompInfo){
			System.setProperty(PDBFileReader.LOAD_CHEM_COMP_PROPERTY, "true");
		} else {
			System.setProperty(PDBFileReader.LOAD_CHEM_COMP_PROPERTY, "false");
		}
		this.loadChemCompInfo = loadChemCompInfo;

	}

	/** Parse only the PDB file header out of the files
	 * 
	 * @return flag
	 */
	public boolean isHeaderOnly()
	{
		return headerOnly;
	}

	/** Parse only the PDB file header out of the files
	 * 
	 * @param headerOnly flag
	 */
	public void setHeaderOnly(boolean headerOnly)
	{
		this.headerOnly = headerOnly;
	}

	/** 
	 * The flag if only the C-alpha atoms of the structure should be parsed.
	 *
	 * @return the flag
	 */
	public boolean isParseCAOnly() {
		return parseCAOnly;
	}
	/** 
	 * Flag if only the C-alpha atoms of the structure should be parsed.
	 *
	 * @param parseCAOnly boolean flag to enable or disable C-alpha only parsing
	 */
	public void setParseCAOnly(boolean parseCAOnly) {
		this.parseCAOnly = parseCAOnly;
	}



	/** Flag if the SEQRES amino acids should be aligned with the ATOM amino acids.
	 *
	 * @return flag if SEQRES - ATOM amino acids alignment is enabled
	 */
	public boolean isAlignSeqRes() {
		return alignSeqRes;
	}



	/** 
	 * Define if the SEQRES in the structure should be aligned with the ATOM records
	 * if yes, the AminoAcids in structure.getSeqRes will have the coordinates set.
	 * @param alignSeqRes
	 */
	public void setAlignSeqRes(boolean alignSeqRes) {
		this.alignSeqRes = alignSeqRes;
	}


	/** 
	 * A flag to determine if SEQRES should be stored, even if alignSeqRes is disabled.
	 * This will provide access to the sequence in the SEQRES, without linking it up with the ATOMs.
	 * 
	 * @return flag
	 */
	public boolean getStoreEmptySeqRes() {

		return storeEmptySeqRes;
	}

	public void setStoreEmptySeqRes(boolean storeEmptySeqRes){
		this.storeEmptySeqRes = storeEmptySeqRes;
	}


	/** A flag if local files should be replaced with the latest version of remediated PDB files. Default: false
	 * 
	 * @returns updateRemediatedFiles flag
	 * @deprecated Properties which impact downloading and caching behavior
	 *  have been moved to the {@link StructureIOFile} implementations.
	 *  See {@link LocalPDBDirectory#getFetchBehavior(LocalPDBDirectory.FetchBehavior)}
	 */
	@Deprecated
	public boolean isUpdateRemediatedFiles() {
		return updateRemediatedFiles;
	}

	/** A flag if local files should be replaced with the latest version of remediated PDB files. Default: false
	 * 
	 * @param updateRemediatedFiles
	 * @deprecated Properties which impact downloading and caching behavior
	 *  have been moved to the {@link StructureIOFile} implementations.
	 *  See {@link LocalPDBDirectory#setFetchBehavior(LocalPDBDirectory.FetchBehavior)}
	 */
	@Deprecated
	public void setUpdateRemediatedFiles(boolean updateRemediatedFiles) {
		logger.warn("FileParsingParameters.setUpdateRemediatedFiles() is deprecated, please use LocalPDBDirectory.setFetchBehavior() instead. The option will be removed in upcoming releases");
		this.updateRemediatedFiles = updateRemediatedFiles;
	}

	/** 
	 * By default the parser will read in all atoms (unless using the CAonly switch). This allows to specify a set of atoms to be read. e.g.
	 * {"CA", "CB" }. Returns null if all atoms are accepted.
	 * @return accepted atom names, or null if all atoms are accepted. default null
	 */
	public String[] getAcceptedAtomNames() {
		return fullAtomNames;
	}


	/** 
	 * By default the parser will read in all atoms (unless using the CAonly switch). This allows to specify a set of atoms to be read. e.g.
	 * {"CA", "CB" }. Returns null if all atoms are accepted.
	 * @param accepted atom names, or null if all atoms are accepted. default null
	 */

	public void setAcceptedAtomNames(String[] fullAtomNames) {
		this.fullAtomNames = fullAtomNames;
	}


	/** 
	 * The maximum numbers of atoms to load in a protein structure (prevents memory overflows)
	 * 
	 * @return maximum nr of atoms to load, default Integer.MAX_VALUE;
	 */
	public int getMaxAtoms() {
		return maxAtoms;
	}

	/**
	 * The maximum numbers of atoms to load in a protein structure (prevents memory overflows)
	 * 
	 * @param maxAtoms maximun nr of atoms to load
	 */
	public void setMaxAtoms(int maxAtoms) {
		this.maxAtoms = maxAtoms;
	}


	/** 
	 * The maximum number of atoms that will be parsed before the parser switches to a CA-only
	 * representation of the PDB file. If this limit is exceeded also the SEQRES groups will be
	 * ignored.
	 * 
	 * 	 
	 * @return atomCaThreshold.
	 */
	public int getAtomCaThreshold() {
		return atomCaThreshold;
	}


	/** 
	 * The maximum number of atoms that will be parsed before the parser switches to a CA-only
	 * representation of the PDB file. If this limit is exceeded also the SEQRES groups will be
	 * ignored.
	 * @param atomCaThreshold maximum number of atoms for all atom representation.
	 */
	public void setAtomCaThreshold(int atomCaThreshold) {
		this.atomCaThreshold = atomCaThreshold;
	}


	/** Should the biological assembly info (REMARK 350) be parsed from the PDB file?
	 * 
	 * @return boolean flag yes/no
	 */
	public boolean isParseBioAssembly() {
		return parseBioAssembly;
	}

	/** Should the biological assembly info (REMARK 350) be parsed from the PDB file?
	 *  
	 * @param parseBioAssembly  boolean flag yes/no
	 */

	public void setParseBioAssembly(boolean parseBioAssembly) {
		this.parseBioAssembly = parseBioAssembly;
	}

	/**
	 * Should we create bonds between atoms when parsing a file?
	 * 
	 * @return true if we should create the bonds, false if not
	 */
	public boolean shouldCreateAtomBonds() {
		return createAtomBonds;
	}

	/**
	 * Should we create bonds between atoms when parsing a file?
	 * 
	 * @param createAtomBonds
	 *            true if we should create the bonds, false if not
	 */
	public void setCreateAtomBonds(boolean createAtomBonds) {
		this.createAtomBonds = createAtomBonds;
	}
	
	/**
	 * Should we create charges on atoms when parsing a file?
	 * 
	 * @return true if we should create the charges, false if not
	 */
	public boolean shouldCreateAtomCharges() {
		return createAtomCharges;
	}

	/**
	 * Should we create charges on atoms when parsing a file?
	 * 
	 * @param createAtomCharges
	 *            true if we should create the charges, false if not
	 */
	public void setCreateAtomCharges(boolean createAtomCharges) {
		this.createAtomCharges = createAtomCharges;
	}

	/**Should we create Bonds for ligands when parsing an mmCIF file?
	 * 
	 * @return true if we should create bonds based on ChemComp information.
	 */
	public boolean isCreateLigandConects(){
		return createConects;
	}
	
	/**Should we create connections between atoms in ligands when parsing 
	 * a file? Setting this to true must also set AlignSeqRes true.
	 * 
	 * @param createLigandConects boolean flag yes/no
	 */
	public void setCreateLigandConects(boolean createLigandConects){
		this.createConects = createLigandConects;
		this.alignSeqRes = true;
	}
}<|MERGE_RESOLUTION|>--- conflicted
+++ resolved
@@ -160,11 +160,9 @@
 		
 		createAtomBonds = false;
 		
-<<<<<<< HEAD
 		createConects = false;
-=======
+
 		createAtomCharges = true;
->>>>>>> 2bf0a9f8
 	}
 
 	/** 
