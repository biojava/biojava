--- conflicted
+++ resolved
@@ -51,13 +51,13 @@
 
 /** 
  * This provider of chemical components can download and cache chemical component definition files from the RCSB PDB web site.
- * It is the default way to access these definitions.
- * If this provider is called he first time, it will download and install all chemical
- * component definitions in a local directory.
- * Once the definition files have been installed, it has quick startup time and low memory requirements.
- *
- * An alternative provider, that keeps all definitions in memory is the {@link AllChemCompProvider}. Another provider, that
- * does not require any network access, but only can support a limited set of chemical component definitions, is the {@link ReducedChemCompProvider}.
+ *  It is the default way to access these definitions.
+ *  If this provider is called he first time, it will download and install all chemical
+ *  component definitions in a local directory.
+ *  Once the definition files have been installed, it has quick startup time and low memory requirements.
+ *
+ *  An alternative provider, that keeps all definitions in memory is the {@link AllChemCompProvider}. Another provider, that
+ *  does not require any network access, but only can support a limited set of chemical component definitions, is the {@link ReducedChemCompProvider}.
  *
  *
  * @author Andreas Prlic
@@ -69,7 +69,6 @@
 
 	public static final String CHEM_COMP_CACHE_DIRECTORY = "chemcomp";
 
-<<<<<<< HEAD
 	public static final String DEFAULT_SERVER_URL = "http://files.rcsb.org/ligands/download/";
 	
 	public static String serverBaseUrl = DEFAULT_SERVER_URL;
@@ -78,9 +77,6 @@
 	 * Use default RCSB server layout (true) or internal RCSB server layout (false)
 	 */
 	public static boolean useDefaultUrlLayout = true;
-=======
-	public static final String SERVER_LOCATION = "http://files.rcsb.org/ligands/download/";
->>>>>>> 99fda9d0
 
 
 	private static File path;
@@ -475,7 +471,7 @@
 			split();
 		} catch (IOException e) {
 			logger.error("Could not split all chem comp file into individual chemical component files. Error: {}",
-					e.getMessage());
+				 e.getMessage());
 			// no point in reporting time
 			loading.set(false);
 			return;
