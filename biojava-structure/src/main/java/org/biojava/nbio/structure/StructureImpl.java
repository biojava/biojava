--- conflicted
+++ resolved
@@ -57,11 +57,7 @@
 	private List<List<Chain>> models;
 
 	private List<Map <String,Integer>> connections ;
-<<<<<<< HEAD
-	private List<EntityInfo> compounds;
-=======
 	private List<EntityInfo> entityInfos;
->>>>>>> 71b360db
 	private List<DBRef> dbrefs;
 	private List<Bond> ssbonds;
 	private List<Site> sites;
@@ -83,11 +79,7 @@
 		models         = new ArrayList<List<Chain>>();
 		name           = "";
 		connections    = new ArrayList<Map<String,Integer>>();
-<<<<<<< HEAD
-		compounds      = new ArrayList<EntityInfo>();
-=======
 		entityInfos      = new ArrayList<EntityInfo>();
->>>>>>> 71b360db
 		dbrefs         = new ArrayList<DBRef>();
 		pdbHeader      = new PDBHeader();
 		ssbonds        = new ArrayList<Bond>();
@@ -175,21 +167,12 @@
 
 		}
 
-<<<<<<< HEAD
-		// deep-copying of Compounds is tricky: there's cross references also in the Chains
-		// beware: if we copy the compounds we would also need to reset the references to compounds in the individual chains
-		List<EntityInfo> newCompoundList = new ArrayList<EntityInfo>();
-		for (EntityInfo compound:this.compounds) {
-			EntityInfo newCompound = new EntityInfo(compound); // this sets everything but the chains
-			for (String chainId:compound.getChainIds()) {
-=======
 		// deep-copying of entityInfofos is tricky: there's cross references also in the Chains
 		// beware: if we copy the entityInfos we would also need to reset the references to entityInfos in the individual chains
 		List<EntityInfo> newEntityInfoList = new ArrayList<EntityInfo>();
 		for (EntityInfo entityInfo : this.entityInfos) {
 			EntityInfo newEntityInfo = new EntityInfo(entityInfo); // this sets everything but the chains
 			for (String chainId:entityInfo.getChainIds()) {
->>>>>>> 71b360db
 
 					for (int modelNr=0;modelNr<n.nrModels();modelNr++) {
 						try {
@@ -458,13 +441,8 @@
 				List<Group> ngr = cha.getAtomGroups(GroupType.NUCLEOTIDE);
 
 				str.append("chain ").append(j).append(": >").append(cha.getChainID()).append("< ");
-<<<<<<< HEAD
-				if ( cha.getCompound() != null){
-					EntityInfo comp = cha.getCompound();
-=======
 				if ( cha.getEntityInfo() != null){
 					EntityInfo comp = cha.getEntityInfo();
->>>>>>> 71b360db
 					String molName = comp.getDescription();
 					if ( molName != null){
 						str.append(molName);
@@ -486,11 +464,7 @@
 			str.append(dbref.toPDB()).append(newline);
 		}
 		str.append("Molecules: ").append(newline);
-<<<<<<< HEAD
-		for (EntityInfo mol : compounds) {
-=======
 		for (EntityInfo mol : entityInfos) {
->>>>>>> 71b360db
 			str.append(mol).append(newline);
 		}
 
@@ -690,52 +664,30 @@
 
 	/** {@inheritDoc} */
 	@Override
-<<<<<<< HEAD
-	public void setCompounds(List<EntityInfo> molList){
-		this.compounds = molList;
-=======
 	public void setEntityInfos(List<EntityInfo> molList){
 		this.entityInfos = molList;
->>>>>>> 71b360db
-	}
-
-	/** {@inheritDoc} */
-	@Override
-<<<<<<< HEAD
-	public void addCompound(EntityInfo compound) {
-		this.compounds.add(compound);
-=======
+	}
+
+	/** {@inheritDoc} */
+	@Override
 	public void addEntityInfo(EntityInfo entityInfo) {
 		this.entityInfos.add(entityInfo);
->>>>>>> 71b360db
-	}
-
-	/** {@inheritDoc} */
-	@Override
-<<<<<<< HEAD
-	public List<EntityInfo> getEntityInformation() {
-		// compounds are parsed from the PDB/mmCIF file normally
-		// but if the file is incomplete, it won't have the Compounds information and we try
-=======
+	}
+
+	/** {@inheritDoc} */
+	@Override
 	public List<EntityInfo> getEntityInfos() {
 		// entity information is parsed from the PDB/mmCIF file normally
 		// but if the file is incomplete, it won't have the entityInfo information and we try
->>>>>>> 71b360db
 		// to guess it from the existing seqres/atom sequences
 		if (entityInfos==null || entityInfos.isEmpty()) {
 			EntityFinder cf = new EntityFinder(this);
 			this.entityInfos = cf.findEntities();
 
 			// now we need to set references in chains:
-<<<<<<< HEAD
-			for (EntityInfo compound:compounds) {
-				for (Chain c:compound.getChains()) {
-					c.setCompound(compound);
-=======
 			for (EntityInfo entityInfo : entityInfos) {
 				for (Chain c:entityInfo.getChains()) {
 					c.setEntityInfo(entityInfo);
->>>>>>> 71b360db
 				}
 			}
 		}
@@ -745,10 +697,6 @@
 	/** {@inheritDoc} */
 	@Override
 	public EntityInfo getCompoundById(int molId) {
-<<<<<<< HEAD
-		for (EntityInfo mol : this.compounds){
-			if (mol.getMolId()==molId){
-=======
 		return getEntityById(molId);
 	}
 	
@@ -757,7 +705,6 @@
 	public EntityInfo getEntityById(int entityId) {
 		for (EntityInfo mol : this.entityInfos){
 			if (mol.getMolId()==entityId){
->>>>>>> 71b360db
 				return mol;
 			}
 		}
