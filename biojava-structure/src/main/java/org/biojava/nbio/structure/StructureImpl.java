/*
 *                    BioJava development code
 *
 * This code may be freely distributed and modified under the
 * terms of the GNU Lesser General Public Licence.  This should
 * be distributed with the code.  If you do not have a copy,
 * see:
 *
 *      http://www.gnu.org/copyleft/lesser.html
 *
 * Copyright for this code is held jointly by the individual
 * authors.  These should be listed in @author doc comments.
 *
 * For more information on the BioJava project and its aims,
 * or to join the biojava-l mailing list, visit the home page
 * at:
 *
 *      http://www.biojava.org/
 *
 * Created on 26.04.2004
 * @author Andreas Prlic
 *
 */
package org.biojava.nbio.structure;

import java.io.Serializable;
import java.util.ArrayList;
import java.util.List;
import java.util.ListIterator;
import java.util.Map;

import org.biojava.nbio.structure.io.EntityFinder;
import org.biojava.nbio.structure.io.FileConvert;
import org.slf4j.Logger;
import org.slf4j.LoggerFactory;

/**
 * Implementation of a PDB Structure. This class
 * provides the data contained in a PDB file.
 * to get structure objects from different sources
 * see io package.
 *
 * @author Andreas Prlic
 * @author Jules Jacobsen
 * @since 1.4
 * @version %I% %G%
 */
public class StructureImpl implements Structure, Serializable {

	private static final long serialVersionUID = -8344837138032851348L;

	private static final Logger logger = LoggerFactory.getLogger(StructureImpl.class);

	private String pdb_id ;

	/* models is an ArrayList of ArrayLists */
	private List<List<Chain>> models;

	private List<Map <String,Integer>> connections ;
	private List<EntityInfo> compounds;
	private List<DBRef> dbrefs;
	private List<Bond> ssbonds;
	private List<Site> sites;
	private List<Group> hetAtoms;
	private String name ;
	private StructureIdentifier structureIdentifier;

	private PDBHeader pdbHeader;

	private Long id;
	private boolean biologicalAssembly;

	/**
	 *  Constructs a StructureImpl object.
	 */
	public StructureImpl() {
		super();

		models         = new ArrayList<List<Chain>>();
		name           = "";
		connections    = new ArrayList<Map<String,Integer>>();
		compounds      = new ArrayList<EntityInfo>();
		dbrefs         = new ArrayList<DBRef>();
		pdbHeader      = new PDBHeader();
		ssbonds        = new ArrayList<Bond>();
		sites          = new ArrayList<Site>();
		hetAtoms       = new ArrayList<Group>();
	}

	/** get the ID used by Hibernate
	 *
	 * @return the ID used by Hibernate
	 */
	@Override
	public Long getId() {
		return id;
	}

	/** set the ID used by Hibernate
	 *
	 * @param id
	 */
	@Override
	public void setId(Long id) {
		this.id = id;
	}


	/** construct a Structure object that only contains a single group
	 *
	 * @param g
	 */
	public StructureImpl(Group g){
		this();

		Chain c = new ChainImpl();
		c.addGroup(g);

		addChain(c);
	}

	/** construct a Structure object that contains a particular chain
	 *
	 * @param c
	 */
	public StructureImpl(Chain c){
		this();
		addChain(c);
	}

	/** returns an identical copy of this structure .
	 * @return an identical Structure object
	 */
	@Override
	public Structure clone() {
		// Note: structures are also cloned in SubstructureIdentifier.reduce().
		// Changes might need to be made there as well

		Structure n = new StructureImpl();
		// go through whole substructure and clone ...

		// copy structure data

		n.setPDBCode(getPDBCode());
		n.setName(getName());
		//TODO the header data is not being deep-copied, that's a minor issue since it is just some static metadata, but we should recheck this if needed - JD 2014-12-11
		n.setPDBHeader(pdbHeader);
		n.setDBRefs(this.getDBRefs());
		n.setSites(getSites());


		// go through each chain and clone chain
		for (int i=0;i<nrModels();i++){
			List<Chain> cloned_model = new ArrayList<Chain>();

			for (int j=0;j<size(i);j++){

				Chain cloned_chain  = (Chain) getChain(i,j).clone();

				// setting the parent: can only be done from the parent
				cloned_chain.setStructure(n);

				cloned_model.add(cloned_chain);

			}
			n.addModel(cloned_model);

		}

		// deep-copying of Compounds is tricky: there's cross references also in the Chains
		// beware: if we copy the compounds we would also need to reset the references to compounds in the individual chains
		List<EntityInfo> newCompoundList = new ArrayList<EntityInfo>();
		for (EntityInfo compound:this.compounds) {
			EntityInfo newCompound = new EntityInfo(compound); // this sets everything but the chains
			for (String chainId:compound.getChainIds()) {

					for (int modelNr=0;modelNr<n.nrModels();modelNr++) {
						try {
							Chain newChain = n.getChainByPDB(chainId,modelNr);
							newChain.setEntityInfo(newCompound);
							newCompound.addChain(newChain);
						} catch (StructureException e) {
							// this actually happens for structure 1msh, which has no chain B for model 29 (clearly a deposition error)
							logger.warn("Could not find chain id "+chainId+" of model "+modelNr+" while cloning compound "+compound.getMolId()+". Something is wrong!");
						}
					}
			}
			newCompoundList.add(newCompound);
		}
<<<<<<< HEAD
		n.setEntityInfo(newCompoundList);
=======
		n.setEntityInfos(newCompoundList);
>>>>>>> ed563e31

		// TODO ssbonds are complicated to clone: there are deep references inside Atom objects, how would we do it? - JD 2016-03-03

		return n ;
	}


	/** {@inheritDoc} */
	@Override
	public Group findGroup(String chainId, String pdbResnum, int modelnr)
			throws StructureException {


		// if structure is xray there will be only one "model".
		if ( modelnr > models.size())
			throw new StructureException(" no model nr " + modelnr +
					" in this structure. (contains "+models.size()+")");


		Chain c = findChain(chainId,modelnr);

		List<Group> groups = c.getAtomGroups();

		// now iterate over all groups in this chain.
		// in order to find the amino acid that has this pdbRenum.

		for (Group g : groups) {
			String rnum = g.getResidueNumber().toString();
			//System.out.println(g + " >" + rnum + "< >" + pdbResnum + "<");
			// we only mutate amino acids
			// and ignore hetatoms and nucleotides in this case
			if (rnum.equals(pdbResnum)) {
				return g;
			}
		}

		throw new StructureException("could not find group " + pdbResnum +
				" in chain " + chainId);
	}


	/** {@inheritDoc} */
	@Override
	public Group findGroup(String chainName, String pdbResnum) throws StructureException
	{
		return findGroup(chainName, pdbResnum, 0);

	}




	/** {@inheritDoc} */
	@Override
	public Chain findChain(String chainId, int modelnr) throws StructureException {

		List<Chain> chains = getChains(modelnr);

		// iterate over all chains.
		for (Chain c : chains) {
			if (c.getChainID().equals(chainId)) {
				return c;
			}
		}
		throw new StructureException("Could not find chain \"" + chainId + "\" for PDB id " + pdb_id);
	}


	/** {@inheritDoc} */
	@Override
	public Chain findChain(String chainId) throws StructureException {

		return findChain(chainId,0);
	}


	/** {@inheritDoc} */
	@Override
	public void setPDBCode (String pdb_id_) {
		pdb_id = pdb_id_ ;
	}

	/** {@inheritDoc} */
	@Override
	public String  getPDBCode () {
		return pdb_id ;
	}



	/** {@inheritDoc} */
	@Override
	public void   setName(String nam) { name = nam; }

	/** {@inheritDoc} */
	@Override
	public String getName()           { return name;  }



	/**
	 * @return The StructureIdentifier used to create this structure
	 */
	@Override
	public StructureIdentifier getStructureIdentifier() {
		return structureIdentifier;
	}

	/**
	 * @param structureIdentifier the structureIdentifier corresponding to this structure
	 */
	@Override
	public void setStructureIdentifier(StructureIdentifier structureIdentifier) {
		this.structureIdentifier = structureIdentifier;
	}

	/**
	 * {@inheritDoc}
	 */
	@Override
	public void      setConnections(List<Map<String,Integer>> conns) { connections = conns ; }

	/**
	 * {@inheritDoc}
	 */
	@Override
	public List<Map<String,Integer>> getConnections()                { return connections ;}

	/** {@inheritDoc} */
	@Override
	public void addChain(Chain chain) {
		int modelnr = 0 ;
		addChain(chain,modelnr);
	}

	/** {@inheritDoc} */
	@Override
	public void addChain(Chain chain, int modelnr) {
		// if model has not been initialized, init it!
		chain.setStructure(this);
		if (models.isEmpty()) {
			List<Chain> model = new ArrayList<Chain>() ;
			model.add(chain);
			models.add(model);

		} else {
			List<Chain> model = models.get(modelnr);
			model.add(chain);
		}



	}



	/** {@inheritDoc} */
	@Override
	public Chain getChain(int number) {

		int modelnr = 0 ;

		return getChain(modelnr,number);
	}


	/** {@inheritDoc} */
	@Override
	public Chain getChain(int modelnr,int number) {

		List<Chain> model  =  models.get(modelnr);

		return model.get (number );
	}



	/** {@inheritDoc} */
	@Override
	public void addModel(List<Chain> model){
		for (Chain c: model){
			c.setStructure(this);
		}
		models.add(model);
	}


	/** {@inheritDoc} */
	@Override
	public void setChains(List<Chain> chains){

		setModel(0,chains);
	}



	/** {@inheritDoc} */
	@Override
	public void setModel(int position, List<Chain> model){
		if (model == null)
			throw new IllegalArgumentException("trying to set model to null!");

		for (Chain c: model)
			c.setStructure(this);

		//System.out.println("model size:" + models.size());

		if (models.isEmpty()){
			models.add(model);
		} else {
			models.set(position, model);
		}
	}

	/** string representation.
	 *
	 */
	@Override
	public String toString(){
		String newline = System.getProperty("line.separator");
		StringBuilder str = new StringBuilder();
		str.append("structure ");
		str.append(name);
		str.append(" ");
		str.append(pdb_id);
		str.append(" ");

		if ( nrModels()>1 ){
			str.append( " models: ");
			str.append(nrModels());
			str.append(newline) ;
		}

		str.append(pdbHeader);
		str.append(newline) ;

		for (int i=0;i<nrModels();i++){
			if ( nrModels()>1 ) {
				str.append(" model[");
				str.append(i);
				str.append("]:");
				str.append(newline);
			}
			str.append(" chains:");
			str.append(newline);

			for (int j=0;j<size(i);j++){

				Chain cha = getChain(i,j);
				List<Group> agr = cha.getAtomGroups(GroupType.AMINOACID);
				List<Group> hgr = cha.getAtomGroups(GroupType.HETATM);
				List<Group> ngr = cha.getAtomGroups(GroupType.NUCLEOTIDE);

				str.append("chain ").append(j).append(": >").append(cha.getChainID()).append("< ");
<<<<<<< HEAD
				if ( cha.getCompound() != null){
					EntityInfo comp = cha.getCompound();
=======
				if ( cha.getEntityInfo() != null){
					EntityInfo comp = cha.getEntityInfo();
>>>>>>> ed563e31
					String molName = comp.getDescription();
					if ( molName != null){
						str.append(molName);
					}
				}


				str.append(newline);
				str.append(" length SEQRES: ").append(cha.getSeqResLength());
				str.append(" length ATOM: ").append(cha.getAtomLength());
				str.append(" aminos: ").append(agr.size());
				str.append(" hetatms: ").append(hgr.size());
				str.append(" nucleotides: ").append(ngr.size()).append(newline);
			}

		}
		str.append("DBRefs: ").append(dbrefs.size()).append(newline);
		for (DBRef dbref: dbrefs){
			str.append(dbref.toPDB()).append(newline);
		}
		str.append("Molecules: ").append(newline);
		for (EntityInfo mol : compounds) {
			str.append(mol).append(newline);
		}


		return str.toString() ;
	}

	/** return number of chains , if NMR return number of chains of first model .
	 *
	 */
	@Override
	public int size() {
		int modelnr = 0 ;

		if (!models.isEmpty()) {
			return models.get(modelnr).size();
		}
		else {
			return 0 ;
		}

	}

	/** return number of chains  of model.
	 *
	 */
	@Override
	public int size(int modelnr) { return getChains(modelnr).size();   }

	// some NMR stuff :

	/** return number of models. */
	@Override
	public int nrModels() {
		return models.size() ;
	}

	/**
	 * Whether this Structure is a crystallographic structure or not.
	 * It will first check the experimental technique and if not present it will try
	 * to guess from the presence of a space group and sensible cell parameters
	 *
	 * @return true if crystallographic, false otherwise
	 */
	@Override
	public boolean isCrystallographic() {
		if (pdbHeader.getExperimentalTechniques()!=null) {
			return ExperimentalTechnique.isCrystallographic(pdbHeader.getExperimentalTechniques());
		} else {
			// no experimental technique known, we try to guess...
			if (pdbHeader.getCrystallographicInfo().getSpaceGroup()!=null) {
				if (pdbHeader.getCrystallographicInfo().getCrystalCell()==null) {
					return false; // space group defined but no crystal cell: incomplete info, return false
				} else {
					return pdbHeader.getCrystallographicInfo().getCrystalCell().isCellReasonable();
				}
			}
		}
		return false;
	}

	/**
	 * Whether this Structure is a NMR structure or not.
	 * It will first check the experimental technique and if not present it will try
	 * to guess from the presence of more than 1 model and from b-factors being 0 in first chain of first model
	 * @return true if NMR, false otherwise
	 */
	@Override
	public boolean isNmr() {

		// old implementation was:
		//return nmrflag;

		if (pdbHeader.getExperimentalTechniques()!=null) {
			return ExperimentalTechnique.isNmr(pdbHeader.getExperimentalTechniques());
		} else {
			// no experimental technique known, we try to guess...
			if (nrModels()>1) {
				if (pdbHeader.getCrystallographicInfo().getSpaceGroup()!=null) {
					// multimodel, sg defined, but missing cell: must be NMR
					if (pdbHeader.getCrystallographicInfo().getCrystalCell()==null)
						return true;
					// multi-model, sg defined and cell unreasonable: must be NMR
					if (!pdbHeader.getCrystallographicInfo().getCrystalCell().isCellReasonable())
						return true;
				} else {
					// multi-model and missing space group: must be NMR
					return true;
				}
			}
		}
		return false;
	}

	/** {@inheritDoc} */
	@Override
	@Deprecated
	public void setNmr(boolean nmr) {
		// old implementation was:
		// this.nmrflag = nmr;
	}


	/** retrieve all chains of a model.
	 *
	 * @param modelnr  an int
	 * @return a List object
	 */
	@Override
	public List<Chain> getChains(int modelnr){
		return getModel(modelnr);
	}

	/** {@inheritDoc} */
	@Override
	public List<Chain> getChains(){
		return getModel(0);
	}

	/** {@inheritDoc} */
	@Override
	public void setChains(int modelnr, List<Chain> chains){
		for (Chain c: chains){
			c.setStructure(this);
		}
		models.remove(modelnr);
		models.add(modelnr, chains);

	}

	/** retrieve all Chains belonging to a model .
	 *
	 * @param modelnr  an int
	 * @return a List object
	 */
	@Override
	public List<Chain> getModel(int modelnr) {

		return models.get(modelnr);
	}




	/** {@inheritDoc} */
	@Override
	public Chain getChainByPDB(String chainId, int modelnr)
			throws StructureException{

		List<Chain> chains = getChains(modelnr);
		for (Chain c : chains) {
			if (c.getChainID().equals(chainId)) {
				return c;
			}
		}
		throw new StructureException("did not find chain with chainId \"" + chainId + "\"" + " for PDB id " + pdb_id);

	}


	/** {@inheritDoc} */
	@Override
	public Chain getChainByPDB(String chainId)
			throws StructureException{
		return getChainByPDB(chainId,0);
	}


	/** {@inheritDoc} */
	@Override
	public String toPDB() {
		FileConvert f = new FileConvert(this) ;
		return f.toPDB();
	}

	/** {@inheritDoc} */
	@Override
	public String toMMCIF() {
		FileConvert f = new FileConvert(this);
		return f.toMMCIF();
	}

	/** {@inheritDoc} */
	@Override
	public boolean hasChain(String chainId) {
		int modelnr = 0;

		List<Chain> chains = getChains(modelnr);
		for (Chain c : chains) {
			// we check here with equals because we might want to distinguish between upper and lower case chains!
			if (c.getChainID().equals(chainId)) {
				return true;
			}
		}
		return false;
	}

	/** {@inheritDoc} */
	@Override
<<<<<<< HEAD
	public void setEntityInfo(List<EntityInfo> molList){
=======
	public void setEntityInfos(List<EntityInfo> molList){
>>>>>>> ed563e31
		this.compounds = molList;
	}

	/** {@inheritDoc} */
	@Override
	public void addEntityInfo(EntityInfo compound) {
		this.compounds.add(compound);
	}

	/** {@inheritDoc} */
	@Override
<<<<<<< HEAD
	public List<EntityInfo> getEntityInformation() {
=======
	public List<EntityInfo> getEntityInfos() {
>>>>>>> ed563e31
		// compounds are parsed from the PDB/mmCIF file normally
		// but if the file is incomplete, it won't have the Compounds information and we try
		// to guess it from the existing seqres/atom sequences
		if (compounds==null || compounds.isEmpty()) {
			EntityFinder cf = new EntityFinder(this);
			this.compounds = cf.findEntities();

			// now we need to set references in chains:
			for (EntityInfo compound:compounds) {
				for (Chain c:compound.getChains()) {
					c.setEntityInfo(compound);
				}
			}
		}
		return compounds;
	}

	/** {@inheritDoc} */
	@Override
	public EntityInfo getCompoundById(int molId) {
<<<<<<< HEAD
		for (EntityInfo mol : this.compounds){
			if (mol.getMolId()==molId){
=======
		return getEntityById(molId);
	}
	
	/** {@inheritDoc} */
	@Override
	public EntityInfo getEntityById(int entityId) {
		for (EntityInfo mol : this.compounds){
			if (mol.getMolId()==entityId){
>>>>>>> ed563e31
				return mol;
			}
		}
		return null;
	}


	/** {@inheritDoc} */
	@Override
	public List<DBRef> getDBRefs() {
		return dbrefs;
	}


	/** {@inheritDoc} */
	@Override
	public void setDBRefs(List<DBRef> dbrefs) {
		if ( dbrefs == null)
			throw new IllegalArgumentException("trying to set dbrefs to null!");

		for( DBRef ref : dbrefs){
			ref.setParent(this);
		}
		this.dbrefs = dbrefs;
	}


	/** {@inheritDoc} */
	@Override
	public PDBHeader getPDBHeader() {
		return pdbHeader;
	}

	/** {@inheritDoc} */
	@Override
	public void setPDBHeader(PDBHeader pdbHeader){
		this.pdbHeader = pdbHeader;
	}

	/** {@inheritDoc} */
	@Override
	public List<Bond> getSSBonds(){
		return ssbonds;

	}

	/** {@inheritDoc} */
	@Override
	public void setSSBonds(List<Bond> ssbonds){
		this.ssbonds = ssbonds;
	}

	/**
	 * Adds a single disulfide Bond to this structure
	 *
	 * @param ssbond the SSBond.
	 */
	@Override
	public void addSSBond(Bond ssbond){
		ssbonds.add(ssbond);
	}

	/**
	 * Return whether or not the entry has an associated journal article
	 * or publication. The JRNL section is not mandatory and thus may not be
	 * present.
	 * @return flag if a JournalArticle could be found.
	 */
	@Override
	public boolean hasJournalArticle() {
		return this.pdbHeader.hasJournalArticle();
	}

	/**
	 * get the associated publication as defined by the JRNL records in a PDB
	 * file.
	 * @return a JournalArticle
	 */
	@Override
	public JournalArticle getJournalArticle() {
		return this.pdbHeader.getJournalArticle();
	}

	/**
	 * set the associated publication as defined by the JRNL records in a PDB
	 * file.
	 * @param journalArticle the article
	 */
	@Override
	public void setJournalArticle(JournalArticle journalArticle) {
		this.pdbHeader.setJournalArticle(journalArticle);
	}

	/**
	 * @return the sites contained in this structure
	 */

	@Override
	public List<Site> getSites() {
		return sites;
	}

	/**
	 * @param sites the sites to set in the structure
	 */

	@Override
	public void setSites(List<Site> sites) {
		this.sites = sites;
	}

	/** Caution: we should probably remove this to avoid confusion. Currently this is always an empty list!
	 *
	 * @return a list of Groups listed in the HET records - this will not
	 * include any waters.
	 */

	@Override
	public List<Group> getHetGroups() {
		return hetAtoms;
	}

	/**
	 * Sets a flag to indicate if this structure is a biological assembly
	 * @param biologicalAssembly true if biological assembly, otherwise false
	 * @since 3.2
	 */
	@Override
	public void setBiologicalAssembly(boolean biologicalAssembly) {
		this.biologicalAssembly = biologicalAssembly;
	}

	/**
	 * Gets flag that indicates if this structure is a biological assembly
	 * @return the sites contained in this structure
	 * @since 3.2
	 */
	@Override
	public boolean isBiologicalAssembly() {
		return biologicalAssembly;
	}

	/**
	 * Sets crystallographic information for this structure
	 * @param crystallographicInfo crystallographic information
	 * @since 3.2
	 */

	@Override
	public void setCrystallographicInfo(PDBCrystallographicInfo crystallographicInfo) {
		this.pdbHeader.setCrystallographicInfo(crystallographicInfo);
	}

	/**
	 * Gets crystallographic information for this structure
	 * @return PDBCrystallographicInfo crystallographic information
	 * @since 3.2
	 */
	@Override
	public PDBCrystallographicInfo getCrystallographicInfo() {
		return pdbHeader.getCrystallographicInfo();
	}

	/** {@inheritDoc} */
	@Override
	public String getIdentifier() {
		//1. StructureIdentifier
		if(getStructureIdentifier() != null) {
			return getStructureIdentifier().getIdentifier();
		}
		//2. Name
		if(getName() != null) {
			return getName();
		}
		//3. PDBCode + ranges
		return toCanonical().getIdentifier();
	}

	/** {@inheritDoc} */
	@Deprecated
	@Override
	public String getPdbId() {
		return pdb_id;
	}

	/** {@inheritDoc} */
	@Override
	public void resetModels() {
		models = new ArrayList<List<Chain>>();
	}
	/** {@inheritDoc} */
	@Deprecated
	@Override
	public List<ResidueRange> getResidueRanges() {
		return toCanonical().getResidueRanges();
	}
	/** {@inheritDoc} */
	@Deprecated
	@Override
	public List<String> getRanges() {
		return ResidueRange.toStrings(getResidueRanges());
	}

	/**
	 * Creates a SubstructureIdentifier based on the residues in this Structure.
	 *
	 * Only the first and last residues of each chain are considered, so chains
	 * with gaps
	 * @return A {@link SubstructureIdentifier} with residue ranges constructed from each chain
	 */
	private SubstructureIdentifier toCanonical() {
		StructureIdentifier real = getStructureIdentifier();
		if(real != null) {
			try {
				return real.toCanonical();
			} catch (StructureException e) {
				// generate fake one if needed
			}
		}

		// No identifier set, so generate based on residues present in the structure
		List<ResidueRange> range = new ArrayList<ResidueRange>();
		for (Chain chain : getChains()) {
			List<Group> groups = chain.getAtomGroups();
			ListIterator<Group> groupsIt = groups.listIterator();
			if(!groupsIt.hasNext()) {
				continue; // no groups in chain
			}
			Group g = groupsIt.next();
			ResidueNumber first = g.getResidueNumber();

			//TODO Detect missing intermediate residues -sbliven, 2015-01-28
			//Already better than previous whole-chain representation

			// get last residue
			while(groupsIt.hasNext()) {
				g = groupsIt.next();
			}
			ResidueNumber last = g.getResidueNumber();

			range.add(new ResidueRange(chain.getChainID(),first,last));
		}
		return new SubstructureIdentifier(getPDBCode(),range);
	}

}<|MERGE_RESOLUTION|>--- conflicted
+++ resolved
@@ -187,12 +187,7 @@
 			}
 			newCompoundList.add(newCompound);
 		}
-<<<<<<< HEAD
-		n.setEntityInfo(newCompoundList);
-=======
 		n.setEntityInfos(newCompoundList);
->>>>>>> ed563e31
-
 		// TODO ssbonds are complicated to clone: there are deep references inside Atom objects, how would we do it? - JD 2016-03-03
 
 		return n ;
@@ -446,13 +441,8 @@
 				List<Group> ngr = cha.getAtomGroups(GroupType.NUCLEOTIDE);
 
 				str.append("chain ").append(j).append(": >").append(cha.getChainID()).append("< ");
-<<<<<<< HEAD
-				if ( cha.getCompound() != null){
-					EntityInfo comp = cha.getCompound();
-=======
 				if ( cha.getEntityInfo() != null){
 					EntityInfo comp = cha.getEntityInfo();
->>>>>>> ed563e31
 					String molName = comp.getDescription();
 					if ( molName != null){
 						str.append(molName);
@@ -674,11 +664,7 @@
 
 	/** {@inheritDoc} */
 	@Override
-<<<<<<< HEAD
-	public void setEntityInfo(List<EntityInfo> molList){
-=======
 	public void setEntityInfos(List<EntityInfo> molList){
->>>>>>> ed563e31
 		this.compounds = molList;
 	}
 
@@ -690,11 +676,7 @@
 
 	/** {@inheritDoc} */
 	@Override
-<<<<<<< HEAD
-	public List<EntityInfo> getEntityInformation() {
-=======
 	public List<EntityInfo> getEntityInfos() {
->>>>>>> ed563e31
 		// compounds are parsed from the PDB/mmCIF file normally
 		// but if the file is incomplete, it won't have the Compounds information and we try
 		// to guess it from the existing seqres/atom sequences
@@ -715,10 +697,6 @@
 	/** {@inheritDoc} */
 	@Override
 	public EntityInfo getCompoundById(int molId) {
-<<<<<<< HEAD
-		for (EntityInfo mol : this.compounds){
-			if (mol.getMolId()==molId){
-=======
 		return getEntityById(molId);
 	}
 	
@@ -727,7 +705,6 @@
 	public EntityInfo getEntityById(int entityId) {
 		for (EntityInfo mol : this.compounds){
 			if (mol.getMolId()==entityId){
->>>>>>> ed563e31
 				return mol;
 			}
 		}
