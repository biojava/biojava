--- conflicted
+++ resolved
@@ -535,15 +535,8 @@
 				Group g = (Group) repeat[k].getGroup().clone();
 				newCh.addGroup(g);
 			}
-<<<<<<< HEAD
-			newCh.setName(String.valueOf(chainID));
-			chainID++;
-			symm.addChain(newCh);
-
-=======
 			s.addChain(newCh);
 			repeats.add(s);
->>>>>>> 62926e66
 		}
 		return repeats;
 	}
@@ -611,16 +604,6 @@
 		for (Structure s : repSt)
 			atomArrays.add(StructureTools.getRepresentativeAtomArray(s));
 
-<<<<<<< HEAD
-		for (int i = 0; i < result.getMultipleAlignment().size(); i++) {
-			Structure newStr = new StructureImpl();
-			Chain newCh = divided.getChainByIndex(i);
-			newStr.addChain(newCh);
-			Atom[] repeat = StructureTools.getRepresentativeAtomArray(newCh);
-			atomArrays.add(repeat);
-		}
-=======
->>>>>>> 62926e66
 		newEnsemble.setAtomArrays(atomArrays);
 
 		for (int su = 0; su < block.size(); su++) {
