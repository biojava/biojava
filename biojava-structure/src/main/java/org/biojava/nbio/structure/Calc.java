--- conflicted
+++ resolved
@@ -769,19 +769,11 @@
 		}
 	}
 
-<<<<<<< HEAD
 	/**
 	 * Returns the centroid of the set of atoms.
 	 * 
 	 * @param atomSet
 	 *            a set of Atoms
-=======
-
-
-	/** 
-	 * Returns the center  of mass of the set of atoms.
-	 * @param atomSet a set of Atoms
->>>>>>> 50fa989f
 	 * @return an Atom representing the Centroid of the set of atoms
 	 */
 	public static final Atom getCentroid(Atom[] atomSet) {
