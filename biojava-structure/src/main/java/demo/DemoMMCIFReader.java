--- conflicted
+++ resolved
@@ -102,11 +102,7 @@
 			System.out.println(h.getAtomSequence());
 			System.out.println(h.getAtomGroups(GroupType.HETATM));
 
-<<<<<<< HEAD
-			System.out.println("Compounds: " + s.getEntityInformation());
-=======
 			System.out.println("Compounds: " + s.getEntityInfos());
->>>>>>> ed563e31
 
 		} catch (Exception e) {
 			e.printStackTrace();
