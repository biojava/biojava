--- conflicted
+++ resolved
@@ -218,18 +218,9 @@
 		
 		// entities: there's quite some inconsistencies here between pdb and cif:
 		// sugar polymers are not in pdb at all: we avoid them
-<<<<<<< HEAD
-		boolean canCompareCompoundsSize = true;
-		for (EntityInfo compound: sCif.getEntityInformation()) {
-			if (compound.getDescription()==null || compound.getDescription().contains("SUGAR")) {
-				canCompareCompoundsSize = false;
-				break;
-			}
-=======
 		boolean canCompareEntityCounts = true;
 		for (EntityInfo e:sCif.getEntityInfos()) {
 			if (e.getDescription().contains("SUGAR")) canCompareEntityCounts = false;
->>>>>>> ed563e31
 		}
 		if (canCompareEntityCounts) {
 			int entCountCif = 0;
@@ -237,17 +228,12 @@
 				if (e.getType() == EntityType.POLYMER) 
 					entCountCif++; 
 
-<<<<<<< HEAD
-		if (canCompareCompoundsSize)
-			assertEquals("failed number of Compounds pdb vs cif", sPdb.getEntityInformation().size(), sCif.getEntityInformation().size());
-=======
 			}
 			int entCountPdb = 0;
 			for (EntityInfo e:sPdb.getEntityInfos()) {
 				if (e.getType() == EntityType.POLYMER) 
 					entCountPdb++;
 			}
->>>>>>> ed563e31
 
 			assertEquals("failed number of non-sugar polymeric Entities pdb vs cif", entCountPdb, entCountCif);
 		}
