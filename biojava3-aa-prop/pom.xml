--- conflicted
+++ resolved
@@ -2,11 +2,7 @@
 	<parent>
 		<artifactId>biojava</artifactId>
 		<groupId>org.biojava</groupId>
-<<<<<<< HEAD
-		<version>3.0.6</version>
-=======
 		<version>3.0.7</version>
->>>>>>> 036e4910
 	</parent>
 	<modelVersion>4.0.0</modelVersion>
 	<artifactId>biojava3-aa-prop</artifactId>
@@ -55,20 +51,12 @@
 		<dependency>
 			<groupId>org.biojava</groupId>
 			<artifactId>biojava3-core</artifactId>
-<<<<<<< HEAD
-			<version>3.0.6</version>
-=======
 			<version>3.0.7</version>
->>>>>>> 036e4910
 		</dependency>
 		<dependency>
 			<groupId>org.biojava</groupId>
 			<artifactId>biojava3-structure</artifactId>
-<<<<<<< HEAD
-			<version>3.0.6</version>
-=======
 			<version>3.0.7</version>
->>>>>>> 036e4910
 		</dependency>
 		<dependency>
 			<groupId>junit</groupId>
