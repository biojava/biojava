--- conflicted
+++ resolved
@@ -25,10 +25,7 @@
 import java.io.IOException;
 import java.io.InputStream;
 import java.net.URL;
-import java.util.ArrayList;
-import java.util.Collections;
 import java.util.LinkedHashMap;
-import java.util.List;
 
 import org.biojava3.core.exceptions.CompoundNotFoundException;
 import org.biojava3.core.sequence.compound.AmbiguityDNACompoundSet;
@@ -37,7 +34,6 @@
 import org.biojava3.core.sequence.compound.DNACompoundSet;
 import org.biojava3.core.sequence.compound.NucleotideCompound;
 
-import static org.biojava3.core.sequence.features.AbstractFeature.TYPE;
 
 import org.biojava3.core.sequence.features.FeatureInterface;
 import org.biojava3.core.sequence.io.DNASequenceCreator;
@@ -135,19 +131,16 @@
         setBioEnd(end);
     }
 
-<<<<<<< HEAD
-=======
+    /**
+     * Add feature.
+     * <p>
+     * If feature is type 'coded_by' than resolves parent DNA sequence.
+     * </p>
+     * @param feature 
+     */
     @Override
     public void addFeature(FeatureInterface<AbstractSequence<AminoAcidCompound>, AminoAcidCompound> feature) {
-        features.add(feature);
-        ArrayList<FeatureInterface<AbstractSequence<AminoAcidCompound>, AminoAcidCompound>> featureList = groupedFeatures.get(feature.getType());
-        if (featureList == null) {
-            featureList = new ArrayList<FeatureInterface<AbstractSequence<AminoAcidCompound>, AminoAcidCompound>>();
-            groupedFeatures.put(feature.getType(), featureList);
-        }
-        featureList.add(feature);
-        Collections.sort(features, TYPE);
-        Collections.sort(featureList, TYPE);
+        super.addFeature(feature);
 
         // if feature is called 'coded_by' than add parent DNA location
         if (feature.getType().equals("coded_by")) {
@@ -164,22 +157,7 @@
             }
         }
     }
-
-    @Override
-    public List<FeatureInterface<AbstractSequence<AminoAcidCompound>, AminoAcidCompound>> getFeaturesByType(String type) {
-        List<FeatureInterface<AbstractSequence<AminoAcidCompound>, AminoAcidCompound>> features = groupedFeatures.get(type);
-        if (features == null) {
-            features = new ArrayList<FeatureInterface<AbstractSequence<AminoAcidCompound>, AminoAcidCompound>>();
-        }
-        return features;
-    }
-
-    @Override
-    public List<FeatureInterface<AbstractSequence<AminoAcidCompound>, AminoAcidCompound>> getFeatures() {
-        return features;
-    }
     
->>>>>>> 69f87015
     private DNASequence getRawParentSequence(String accessId) throws IOException {
         String seqUrlTemplate = "http://eutils.ncbi.nlm.nih.gov/entrez/eutils/efetch.fcgi?db=nuccore&id=%s&rettype=fasta&retmode=text";
         URL url = new URL(String.format(seqUrlTemplate, accessId));
